--- conflicted
+++ resolved
@@ -1,26 +1,16 @@
 package org.janelia.stitching;
 
 import java.io.IOException;
-<<<<<<< HEAD
 import java.io.Reader;
 import java.io.Writer;
-=======
-import java.lang.reflect.Type;
->>>>>>> bd6eab6a
 import java.util.ArrayList;
 import java.util.Arrays;
 import java.util.List;
 
+import org.janelia.saalfeldlab.n5.bdv.AffineTransform3DJsonAdapter;
+
 import com.google.gson.Gson;
 import com.google.gson.GsonBuilder;
-import com.google.gson.JsonArray;
-import com.google.gson.JsonDeserializationContext;
-import com.google.gson.JsonDeserializer;
-import com.google.gson.JsonElement;
-import com.google.gson.JsonParseException;
-import com.google.gson.JsonPrimitive;
-import com.google.gson.JsonSerializationContext;
-import com.google.gson.JsonSerializer;
 
 import net.imglib2.realtransform.AffineTransform3D;
 
@@ -38,93 +28,45 @@
 {
 	public static boolean isTilesConfiguration( final Reader reader ) throws IOException
 	{
-<<<<<<< HEAD
 		final TileInfo[] tiles = loadTilesConfiguration( reader );
 		return ( tiles != null && tiles.length > 0 && !tiles[ 0 ].isNull() );
-=======
-		try ( final FileReader reader = new FileReader( new File( input ) ) ) {
-			final TileInfo[] tiles = createGson().fromJson( reader, TileInfo[].class );
-			return ( tiles != null && tiles.length > 0 && !tiles[ 0 ].isNull() );
-		} catch ( final IOException e ) {
-			return false;
-		}
->>>>>>> bd6eab6a
 	}
 
 	public static TileInfo[] loadTilesConfiguration( final Reader reader ) throws IOException
 	{
-<<<<<<< HEAD
 		try ( final Reader closeableReader = reader )
 		{
-			return new Gson().fromJson( closeableReader, TileInfo[].class );
-=======
-		System.out.println( "Loading tiles configuration from " + input );
-		try ( final FileReader reader = new FileReader( new File( input ) ) ) {
-			return createGson().fromJson( reader, TileInfo[].class );
->>>>>>> bd6eab6a
+			return createGson().fromJson( closeableReader, TileInfo[].class );
 		}
 	}
 
 	public static void saveTilesConfiguration( final TileInfo[] tiles, final Writer writer ) throws IOException
 	{
-<<<<<<< HEAD
 		try ( final Writer closeableWriter = writer )
 		{
-			closeableWriter.write( new Gson().toJson( tiles ) );
-=======
-		if ( !output.endsWith( ".json" ) )
-			output += ".json";
-
-		System.out.println( "Saving updated tiles configuration to " + output );
-		try ( final FileWriter writer = new FileWriter( output ) ) {
-			writer.write( createGson().toJson( tiles ) );
->>>>>>> bd6eab6a
+			closeableWriter.write( createGson().toJson( tiles ) );
 		}
 	}
 
 	public static boolean isPairwiseConfiguration( final Reader reader ) throws IOException
 	{
-<<<<<<< HEAD
 		final List< SerializablePairWiseStitchingResult > pairwiseShifts = loadPairwiseShifts( reader );
 		return ( pairwiseShifts != null && !pairwiseShifts.isEmpty() && !pairwiseShifts.get( 0 ).isNull() );
-=======
-		try ( final FileReader reader = new FileReader( new File( input ) ) ) {
-			final List< SerializablePairWiseStitchingResult > pairwiseShifts = Arrays.asList( createGson().fromJson( reader, SerializablePairWiseStitchingResult[].class ) );
-			return ( pairwiseShifts != null && !pairwiseShifts.isEmpty() && !pairwiseShifts.get( 0 ).isNull() );
-		} catch ( final IOException e ) {
-			return false;
-		}
->>>>>>> bd6eab6a
 	}
 
 	public static ArrayList< SerializablePairWiseStitchingResult > loadPairwiseShifts( final Reader reader ) throws IOException
 	{
-<<<<<<< HEAD
 		try ( final Reader closeableReader = reader )
 		{
-			return new ArrayList<>( Arrays.asList( new Gson().fromJson( closeableReader, SerializablePairWiseStitchingResult[].class ) ) );
-=======
-		System.out.println( "Loading pairwise shifts from " + input );
-		try ( final FileReader reader = new FileReader( new File( input ) ) ) {
-			return new ArrayList<>( Arrays.asList( createGson().fromJson( reader, SerializablePairWiseStitchingResult[].class ) ) );
->>>>>>> bd6eab6a
+			return new ArrayList<>( Arrays.asList( createGson().fromJson( closeableReader, SerializablePairWiseStitchingResult[].class ) ) );
 		}
 	}
 
 	public static void savePairwiseShifts( final List< SerializablePairWiseStitchingResult > shifts, final Writer writer ) throws IOException
 	{
-<<<<<<< HEAD
 		try ( final Writer closeableWriter = writer )
 		{
-			closeableWriter.write( new Gson().toJson( shifts ) );
-=======
-		if ( !output.endsWith( ".json" ) )
-			output += ".json";
-
-		System.out.println( "Saving pairwise shifts to " + output );
-		try ( final FileWriter writer = new FileWriter( output ) ) {
-			writer.write( createGson().toJson( shifts ) );
->>>>>>> bd6eab6a
+			closeableWriter.write( createGson().toJson( shifts ) );
 		}
 	}
 
@@ -132,27 +74,15 @@
 	{
 		try ( final Reader closeableReader = reader )
 		{
-<<<<<<< HEAD
-			return new ArrayList<>( Arrays.asList( new Gson().fromJson( closeableReader, SerializablePairWiseStitchingResult[][].class ) ) );
-=======
-			return new ArrayList<>( Arrays.asList( createGson().fromJson( reader, SerializablePairWiseStitchingResult[][].class ) ) );
->>>>>>> bd6eab6a
+			return new ArrayList<>( Arrays.asList( createGson().fromJson( closeableReader, SerializablePairWiseStitchingResult[][].class ) ) );
 		}
 	}
 
 	public static void savePairwiseShiftsMulti( final List< SerializablePairWiseStitchingResult[] > shiftsMulti, final Writer writer ) throws IOException
 	{
-<<<<<<< HEAD
 		try ( final Writer closeableWriter = writer )
 		{
-			closeableWriter.write( new Gson().toJson( shiftsMulti ) );
-=======
-		if ( !output.endsWith( ".json" ) )
-			output += ".json";
-
-		System.out.println( "Saving pairwise shifts (multiple) to " + output );
-		try ( final FileWriter writer = new FileWriter( output ) ) {
-			writer.write( createGson().toJson( shiftsMulti ) );
+			closeableWriter.write( createGson().toJson( shiftsMulti ) );
 		}
 	}
 
@@ -162,36 +92,4 @@
 				.registerTypeAdapter( AffineTransform3D.class, new AffineTransform3DJsonAdapter() )
 				.create();
 	}
-
-	private static class AffineTransform3DJsonAdapter implements JsonSerializer< AffineTransform3D >, JsonDeserializer< AffineTransform3D >
-	{
-		@Override
-		public JsonElement serialize( final AffineTransform3D src, final Type typeOfSrc, final JsonSerializationContext context )
-		{
-			final JsonArray jsonMatrixArray = new JsonArray();
-			for ( int row = 0; row < src.numDimensions(); ++row )
-			{
-				final JsonArray jsonRowArray = new JsonArray();
-				for ( int col = 0; col < src.numDimensions() + 1; ++col )
-					jsonRowArray.add( new JsonPrimitive( src.get( row, col ) ) );
-				jsonMatrixArray.add( jsonRowArray );
-			}
-			return jsonMatrixArray;
-		}
-
-		@Override
-		public AffineTransform3D deserialize( final JsonElement json, final Type typeOfT, final JsonDeserializationContext context ) throws JsonParseException
-		{
-			final AffineTransform3D affineTransform = new AffineTransform3D();
-			final JsonArray jsonMatrixArray = json.getAsJsonArray();
-			for ( int row = 0; row < jsonMatrixArray.size(); ++row )
-			{
-				final JsonArray jsonRowArray = jsonMatrixArray.get( row ).getAsJsonArray();
-				for ( int col = 0; col < jsonRowArray.size(); ++col )
-					affineTransform.set( jsonRowArray.get( col ).getAsDouble(), row, col );
-			}
-			return affineTransform;
->>>>>>> bd6eab6a
-		}
-	}
 }