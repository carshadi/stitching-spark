package org.janelia.stitching;

import java.util.ArrayList;
import java.util.Arrays;
import java.util.Collections;
import java.util.HashSet;
import java.util.List;
import java.util.Map;
import java.util.Set;

<<<<<<< HEAD
import org.janelia.dataaccess.DataProvider;
import org.janelia.flatfield.FlatfieldCorrectedRandomAccessible;

import bdv.export.Downsample;
=======
>>>>>>> bd6eab6a
import net.imglib2.Cursor;
import net.imglib2.FinalInterval;
import net.imglib2.FinalRealInterval;
import net.imglib2.Interval;
import net.imglib2.RandomAccessibleInterval;
import net.imglib2.RealLocalizable;
import net.imglib2.RealPoint;
import net.imglib2.img.array.ArrayImgs;
import net.imglib2.img.imageplus.ImagePlusImg;
import net.imglib2.img.imageplus.ImagePlusImgFactory;
import net.imglib2.img.list.ListImg;
import net.imglib2.realtransform.AffineGet;
import net.imglib2.realtransform.Translation;
import net.imglib2.type.NativeType;
import net.imglib2.type.numeric.RealType;
import net.imglib2.type.numeric.real.FloatType;
import net.imglib2.util.Intervals;
import net.imglib2.util.IntervalsNullable;
import net.imglib2.view.RandomAccessiblePairNullable;
import net.imglib2.view.Views;

public class FusionPerformer
{
	public static enum FusionMode
	{
		MAX_MIN_DISTANCE,
		BLENDING,
		MAX_INTENSITY
	}

<<<<<<< HEAD
	private final static double FRACTION_BLENDED = 0.2;

	public static < T extends RealType< T > & NativeType< T > > ImagePlusImg< T, ? > fuseTilesWithinCell(
			final DataProvider dataProvider,
			final FusionMode mode,
			final List< TileInfo > tilesWithinCell,
			final Interval targetInterval ) throws Exception
	{
		return fuseTilesWithinCell( dataProvider, mode, tilesWithinCell, targetInterval, null );
	}

	public static <
		T extends RealType< T > & NativeType< T >,
		U extends RealType< U > & NativeType< U > >
	ImagePlusImg< T, ? > fuseTilesWithinCell(
			final DataProvider dataProvider,
			final FusionMode mode,
			final List< TileInfo > tilesWithinCell,
			final Interval targetInterval,
			final RandomAccessiblePairNullable< U, U > flatfield ) throws Exception
	{
		return fuseTilesWithinCell( dataProvider, mode, tilesWithinCell, targetInterval, flatfield, null );
	}

	public static <
		T extends RealType< T > & NativeType< T >,
		U extends RealType< U > & NativeType< U >,
		R extends RealType< R > & NativeType< R > >
	ImagePlusImg< T, ? > fuseTilesWithinCell(
			final DataProvider dataProvider,
			final FusionMode mode,
			final List< TileInfo > tilesWithinCell,
			final Interval targetInterval,
			final RandomAccessiblePairNullable< U, U > flatfield,
			final Map< Integer, Set< Integer > > pairwiseConnectionsMap ) throws Exception
	{
		switch ( mode )
		{
		case MAX_MIN_DISTANCE:
			return fuseTilesWithinCellUsingMaxMinDistance( dataProvider, tilesWithinCell, targetInterval, flatfield, pairwiseConnectionsMap );
		case BLENDING:
			return fuseTilesWithinCellUsingBlending( dataProvider, tilesWithinCell, targetInterval, flatfield, pairwiseConnectionsMap );
		default:
			throw new RuntimeException( "Unknown fusion mode" );
=======
	private static abstract class FusionStrategy< T extends RealType< T > & NativeType< T > >
	{
		protected final ImagePlusImg< T, ? > out;

		public FusionStrategy( final Interval targetInterval, final T type )
		{
			this.out = new ImagePlusImgFactory< T >().create( Intervals.dimensionsAsLongArray( targetInterval ), type.createVariable() );
		}

		public ImagePlusImg< T, ? > getOutImage()
		{
			return out;
>>>>>>> bd6eab6a
		}

		public abstract void setCursors( final Interval intersectionIntervalInTargetInterval );
		public abstract void moveCursorsForward();
		public abstract void updateValue( final TileInfo tile, final RealLocalizable pointInsideTile, final T value );
	}

<<<<<<< HEAD
	public static <
		T extends RealType< T > & NativeType< T >,
		U extends RealType< U > & NativeType< U >,
		R extends RealType< R > & NativeType< R > >
	ImagePlusImg< T, ? > fuseTilesWithinCellUsingBlending(
			final DataProvider dataProvider,
			final List< TileInfo > tilesWithinCell,
			final Interval targetInterval,
			final RandomAccessiblePairNullable< U, U > flatfield,
			final Map< Integer, Set< Integer > > pairwiseConnectionsMap ) throws Exception
=======
	private static class MaxMinDistanceStrategy< T extends RealType< T > & NativeType< T > > extends FusionStrategy< T >
>>>>>>> bd6eab6a
	{
		private final RandomAccessibleInterval< FloatType > maxMinDistances;

		private Cursor< FloatType > maxMinDistancesCursor;
		private Cursor< T > outCursor;

		public MaxMinDistanceStrategy( final Interval targetInterval, final T type )
		{
			super( targetInterval, type );
			this.maxMinDistances = ArrayImgs.floats( Intervals.dimensionsAsLongArray( targetInterval ) );
		}

		@Override
		public void setCursors( final Interval intersectionIntervalInTargetInterval )
		{
			maxMinDistancesCursor = Views.flatIterable( Views.interval( maxMinDistances, intersectionIntervalInTargetInterval ) ).cursor();
			outCursor = Views.flatIterable( Views.interval( out, intersectionIntervalInTargetInterval ) ).cursor();
		}

		@Override
		public void moveCursorsForward()
		{
<<<<<<< HEAD
			System.out.println( "Loading tile image " + tile.getFilePath() );
			final Dimensions tileDimensions = tile.getBoundaries();

			final FinalRealInterval intersection = IntervalsNullable.intersectReal(
					new FinalRealInterval( tile.getPosition(), tile.getMax() ),
					targetInterval );

			if ( intersection == null )
				throw new IllegalArgumentException( "tilesWithinCell contains a tile that doesn't intersect with the target interval:\n" + "Tile " + tile.getIndex() + " at " + Arrays.toString( tile.getPosition() ) + " of size " + Arrays.toString( tile.getSize() ) + "\n" + "Output cell " + " at " + Arrays.toString( Intervals.minAsIntArray( targetInterval ) ) + " of size " + Arrays.toString( Intervals.dimensionsAsIntArray( targetInterval ) ) );

			final double[] offset = new double[ targetInterval.numDimensions() ];
			final long[] minIntersectionInTargetInterval = new long[ targetInterval.numDimensions() ];
			final long[] maxIntersectionInTargetInterval = new long[ targetInterval.numDimensions() ];
			for ( int d = 0; d < minIntersectionInTargetInterval.length; ++d )
			{
				offset[ d ] = tile.getPosition( d ) - targetInterval.min( d );
				minIntersectionInTargetInterval[ d ] = ( long ) Math.floor( intersection.realMin( d ) ) - targetInterval.min( d );
				maxIntersectionInTargetInterval[ d ] = ( long ) Math.ceil ( intersection.realMax( d ) ) - targetInterval.min( d );
			}
			final Interval intersectionIntervalInTargetInterval = new FinalInterval( minIntersectionInTargetInterval, maxIntersectionInTargetInterval );
			final Translation translation = new Translation( offset );

			final RandomAccessibleInterval< T > rawTile = TileLoader.loadTile( tile, dataProvider );
			final RandomAccessibleInterval< R > convertedTile = ( RandomAccessibleInterval ) Converters.convert( rawTile, new RealFloatConverter<>(), new FloatType() );
			final RandomAccessible< R > extendedTile = Views.extendBorder( convertedTile );
			final RealRandomAccessible< R > interpolatedTile = Views.interpolate( extendedTile, new NLinearInterpolatorFactory<>() );
			final RandomAccessible< R > rasteredInterpolatedTile = Views.raster( RealViews.affine( interpolatedTile, translation ) );
			final RandomAccessibleInterval< R > interpolatedTileInterval = Views.interval( rasteredInterpolatedTile, intersectionIntervalInTargetInterval );
=======
			maxMinDistancesCursor.fwd();
			outCursor.fwd();
		}
>>>>>>> bd6eab6a

		@Override
		public void updateValue( final TileInfo tile, final RealLocalizable pointInsideTile, final T value )
		{
			double minDistance = Double.MAX_VALUE;
			for ( int d = 0; d < pointInsideTile.numDimensions(); ++d )
			{
				final double dist = Math.min(
						pointInsideTile.getDoublePosition( d ),
						tile.getSize( d ) - 1 - pointInsideTile.getDoublePosition( d )
					);
				minDistance = Math.min( dist, minDistance );
			}
			if ( minDistance >= maxMinDistancesCursor.get().getRealDouble() )
			{
				maxMinDistancesCursor.get().setReal( minDistance );
				outCursor.get().set( value );
			}
		}
	}

	private static class BlendingStrategy< T extends RealType< T > & NativeType< T > > extends FusionStrategy< T >
	{
		private final static double FRACTION_BLENDED = 0.2;

		private final RandomAccessibleInterval< FloatType > weights;
		private final RandomAccessibleInterval< FloatType > values;
		private final double fractionBlended;

		private Cursor< FloatType > weightsCursor;
		private Cursor< FloatType > valuesCursor;
		private boolean outImageFilled = false;

		public BlendingStrategy( final Interval targetInterval, final T type )
		{
			this( targetInterval, type, FRACTION_BLENDED );
		}
		public BlendingStrategy( final Interval targetInterval, final T type, final double fractionBlended )
		{
			super( targetInterval, type );
			this.weights = ArrayImgs.floats( Intervals.dimensionsAsLongArray( targetInterval ) );
			this.values = ArrayImgs.floats( Intervals.dimensionsAsLongArray( targetInterval ) );
			this.fractionBlended = fractionBlended;
		}

		@Override
		public void setCursors( final Interval intersectionIntervalInTargetInterval )
		{
			weightsCursor = Views.flatIterable( Views.interval( weights, intersectionIntervalInTargetInterval ) ).cursor();
			valuesCursor = Views.flatIterable( Views.interval( values, intersectionIntervalInTargetInterval ) ).cursor();
		}

		@Override
		public void moveCursorsForward()
		{
			weightsCursor.fwd();
			valuesCursor.fwd();
		}

		@Override
		public void updateValue( final TileInfo tile, final RealLocalizable pointInsideTile, final T value )
		{
			if ( outImageFilled )
				throw new IllegalStateException( "Populating out image after it has been filled" );

			final double weight = getBlendingWeight( pointInsideTile, tile.getSize() );
			weightsCursor.get().setReal( weightsCursor.get().getRealDouble() + weight );
			valuesCursor.get().setReal( valuesCursor.get().getRealDouble() + value.getRealDouble() * weight );
		}

		@Override
		public ImagePlusImg< T, ? > getOutImage()
		{
			if ( outImageFilled )
				return out;

			setCursors( out );
			final Cursor< T > outCursor = Views.flatIterable( out ).cursor();
			while ( outCursor.hasNext() || weightsCursor.hasNext() || valuesCursor.hasNext() )
			{
				final double weight = weightsCursor.next().getRealDouble();
				final double value = valuesCursor.next().getRealDouble();
				outCursor.next().setReal( weight == 0 ? 0 : value / weight );
			}

			outImageFilled = true;
			return out;
		}

		private double getBlendingWeight( final RealLocalizable pointInsideTile, final long[] tileDimensions )
		{
			// compute multiplicative distance to the respective borders [0...1]
			double minDistance = 1;

			for ( int d = 0; d < pointInsideTile.numDimensions(); ++d )
			{
				// the distance to the border that is closer
				double value = Math.max( 1, Math.min( pointInsideTile.getDoublePosition( d ), tileDimensions[ d ] - 1 - pointInsideTile.getDoublePosition( d ) ) );

				final float imgAreaBlend = Math.round( fractionBlended * 0.5f * ( tileDimensions[ d ] - 1 ) );

				if ( value < imgAreaBlend )
					value = value / imgAreaBlend;
				else
					value = 1;

				minDistance *= value;
			}

			if ( minDistance == 1 )
				return 1;
			else if ( minDistance <= 0 )
				return 0.0000001;
			else
				return ( Math.cos( (1 - minDistance) * Math.PI ) + 1 ) / 2;
		}
	}

	private static class MaxIntensityStrategy< T extends RealType< T > & NativeType< T > > extends FusionStrategy< T >
	{
		private Cursor< T > outCursor;

		public MaxIntensityStrategy( final Interval targetInterval, final T type )
		{
			super( targetInterval, type );
		}

		@Override
		public void setCursors( final Interval intersectionIntervalInTargetInterval )
		{
			outCursor = Views.flatIterable( Views.interval( out, intersectionIntervalInTargetInterval ) ).cursor();
		}

		@Override
		public void moveCursorsForward()
		{
			outCursor.fwd();
		}

		@Override
		public void updateValue( final TileInfo tile, final RealLocalizable pointInsideTile, final T value )
		{
			outCursor.get().setReal( Math.max( outCursor.get().getRealDouble(), value.getRealDouble() ) );
		}
	}


	public static < T extends RealType< T > & NativeType< T > > ImagePlusImg< T, ? > fuseTilesWithinCell(
			final FusionMode mode,
			final List< TileInfo > tilesWithinCell,
			final Interval targetInterval ) throws Exception
	{
		return fuseTilesWithinCell( mode, tilesWithinCell, targetInterval, null );
	}

	public static <
		T extends RealType< T > & NativeType< T >,
		U extends RealType< U > & NativeType< U > >
	ImagePlusImg< T, ? > fuseTilesWithinCell(
			final FusionMode mode,
			final List< TileInfo > tilesWithinCell,
			final Interval targetInterval,
			final RandomAccessiblePairNullable< U, U > flatfield ) throws Exception
	{
		return fuseTilesWithinCell( mode, tilesWithinCell, targetInterval, flatfield, null );
	}

	/**
	 * Fuses a collection of {@link TileInfo} objects within the given target interval using specified strategy in overlaps.
	 *
	 * @param mode
	 * 			Required strategy to be used for rendering overlaps
	 * @param tilesWithinCell
	 * 			A list of tiles that have non-empty intersection with the target interval in the transformed space
	 * @param targetInterval
	 * 			An output fusion cell in the transformed space
	 * @param flatfieldCorrection
	 * 			Optional flatfield correction coefficients (can be null)
	 * @param pairwiseConnectionsMap
	 * 			Optional connectivity map specifying the overlaps that have been used to obtain the tile transforms (can be null)
	 */
	public static <
		T extends RealType< T > & NativeType< T >,
		U extends RealType< U > & NativeType< U >,
		R extends RealType< R > & NativeType< R > >
<<<<<<< HEAD
	ImagePlusImg< T, ? > fuseTilesWithinCellUsingMaxMinDistance(
			final DataProvider dataProvider,
=======
	ImagePlusImg< T, ? > fuseTilesWithinCell(
			final FusionMode mode,
>>>>>>> bd6eab6a
			final List< TileInfo > tilesWithinCell,
			final Interval targetInterval,
			final RandomAccessiblePairNullable< U, U > flatfield,
			final Map< Integer, Set< Integer > > pairwiseConnectionsMap ) throws Exception
	{
		// get image type
		final ImageType imageType = Utils.getImageType( tilesWithinCell );
		if ( imageType == null )
			throw new Exception( "Can't fuse images of different or unknown types" );
		final T type = ( T ) imageType.getType();

		// create fusion strategy
		final FusionStrategy< T > fusionStrategy;
		switch ( mode )
		{
		case MAX_MIN_DISTANCE:
			fusionStrategy = new MaxMinDistanceStrategy<>( targetInterval, type );
			break;
		case BLENDING:
			fusionStrategy = new BlendingStrategy<>( targetInterval, type );
			break;
		case MAX_INTENSITY:
			fusionStrategy = new MaxIntensityStrategy<>( targetInterval, type );
			break;
		default:
			throw new RuntimeException( "Unknown fusion mode" );
		}

		// initialize helper image for tile connections when exporting only overlaps
		final RandomAccessibleInterval< Set< Integer > > tileIndexes;
		if ( pairwiseConnectionsMap != null )
		{
			final int numElements = ( int ) Intervals.numElements( targetInterval );
			final List< Set< Integer > > tileIndexesList = new ArrayList<>( numElements );
			for ( int i = 0; i < numElements; ++i )
				tileIndexesList.add( new HashSet<>() );
			tileIndexes = new ListImg<>( tileIndexesList, Intervals.dimensionsAsLongArray( targetInterval ) );
		}
		else
		{
			tileIndexes = null;
		}

		for ( final TileInfo tile : tilesWithinCell )
		{
<<<<<<< HEAD
			System.out.println( "Loading tile image " + tile.getFilePath() );

			final FinalRealInterval intersection = IntervalsNullable.intersectReal(
					new FinalRealInterval( tile.getPosition(), tile.getMax() ),
					targetInterval );
=======
			final AffineGet tileTransform = tile.getTransform() != null ? tile.getTransform() : new Translation( tile.getPosition() );
			final RandomAccessibleInterval< T > transformedTileImg = TransformedTileImageLoader.load( tile, flatfield );
>>>>>>> bd6eab6a

			final FinalRealInterval intersection = IntervalsNullable.intersectReal( transformedTileImg, targetInterval );
			if ( intersection == null )
				throw new IllegalArgumentException( "tilesWithinCell contains a tile that doesn't intersect with the target interval: " + "Transformed tile " + tile.getIndex() +  "; " + "Output cell " + " at " + Arrays.toString( Intervals.minAsIntArray( targetInterval ) ) + " of size " + Arrays.toString( Intervals.dimensionsAsIntArray( targetInterval ) ) );

			final long[] offset = new long[ targetInterval.numDimensions() ];
			final long[] minIntersectionInTargetInterval = new long[ targetInterval.numDimensions() ];
			final long[] maxIntersectionInTargetInterval = new long[ targetInterval.numDimensions() ];
			for ( int d = 0; d < minIntersectionInTargetInterval.length; ++d )
			{
				offset[ d ] = transformedTileImg.min( d ) - targetInterval.min( d );
				minIntersectionInTargetInterval[ d ] = ( long ) Math.floor( intersection.realMin( d ) ) - targetInterval.min( d );
				maxIntersectionInTargetInterval[ d ] = ( long ) Math.ceil ( intersection.realMax( d ) ) - targetInterval.min( d );
			}
			final Interval intersectionIntervalInTargetInterval = new FinalInterval( minIntersectionInTargetInterval, maxIntersectionInTargetInterval );

<<<<<<< HEAD
			final RandomAccessibleInterval< T > rawTile = TileLoader.loadTile( tile, dataProvider );
			final RandomAccessibleInterval< R > convertedTile = ( RandomAccessibleInterval ) Converters.convert( rawTile, new RealFloatConverter<>(), new FloatType() );
			final RandomAccessible< R > extendedTile = Views.extendBorder( convertedTile );
			final RealRandomAccessible< R > interpolatedTile = Views.interpolate( extendedTile, new NLinearInterpolatorFactory<>() );
			final RandomAccessible< R > rasteredInterpolatedTile = Views.raster( RealViews.affine( interpolatedTile, translation ) );
			final RandomAccessibleInterval< R > interpolatedTileInterval = Views.interval( rasteredInterpolatedTile, intersectionIntervalInTargetInterval );
=======
			fusionStrategy.setCursors( intersectionIntervalInTargetInterval );
>>>>>>> bd6eab6a

			final RandomAccessibleInterval< T > transformedTileInTargetSpace = Views.offset( transformedTileImg, Intervals.minAsLongArray( targetInterval ) );
			final RandomAccessibleInterval< T > sourceInterval = Views.interval( transformedTileInTargetSpace, intersectionIntervalInTargetInterval );
			final Cursor< T > sourceCursor = Views.flatIterable( sourceInterval ).localizingCursor();

			final RandomAccessibleInterval< Set< Integer > > tileIndexesInterval = tileIndexes != null ? Views.interval( tileIndexes, intersectionIntervalInTargetInterval ) : null;
			final Cursor< Set< Integer > > tileIndexesCursor = tileIndexesInterval != null ? Views.flatIterable( tileIndexesInterval ).cursor() : null;

			final T zero = type.createVariable();
			zero.setZero();

			final double[] globalPosition = new double[ targetInterval.numDimensions() ];
			final double[] localTilePosition = new double[ targetInterval.numDimensions() ];
			final RealPoint pointInsideTile = new RealPoint( targetInterval.numDimensions() );

			while ( sourceCursor.hasNext() )
			{
				// move all cursors forward
				fusionStrategy.moveCursorsForward();
				sourceCursor.fwd();
				if ( tileIndexesCursor != null )
					tileIndexesCursor.fwd();

				if ( sourceCursor.get().valueEquals( zero ) )
					continue;

				// get global position
				sourceCursor.localize( globalPosition );
				for ( int d = 0; d < globalPosition.length; ++d )
					globalPosition[ d ] += targetInterval.min( d );

				// get local tile position
				tileTransform.applyInverse( localTilePosition, globalPosition );

				boolean isInsideTile = true;
				for ( int d = 0; d < localTilePosition.length; ++d )
					isInsideTile &= localTilePosition[ d ] >= 0 && localTilePosition[ d ] <= tile.getSize( d ) - 1;
				if ( !isInsideTile )
					continue;

				// update the value if the point is inside tile
				pointInsideTile.setPosition( localTilePosition );
				fusionStrategy.updateValue( tile, pointInsideTile, sourceCursor.get() );

				if ( tileIndexesCursor != null )
					tileIndexesCursor.get().add( tile.getIndex() );
			}
		}

		final ImagePlusImg< T, ? > outImage = fusionStrategy.getOutImage();

		// retain only requested content within overlaps that corresponds to pairwise connections map, if required
		if ( tileIndexes != null )
		{
			final Cursor< T > outCursor = Views.flatIterable( outImage ).cursor();
			final Cursor< Set< Integer > > tileIndexesCursor = Views.flatIterable( tileIndexes ).cursor();
			while ( outCursor.hasNext() || tileIndexesCursor.hasNext() )
			{
				outCursor.fwd();
				tileIndexesCursor.fwd();

				boolean retainPixel = false;
				final Set< Integer > tilesAtPoint = tileIndexesCursor.get();
				for ( final Integer testTileIndex : tilesAtPoint )
				{
					final Set< Integer > connectedTileIndexes = pairwiseConnectionsMap.get( testTileIndex );
					if ( connectedTileIndexes != null && !Collections.disjoint( tilesAtPoint, connectedTileIndexes ) )
					{
						retainPixel = true;
						break;
					}
				}

				if ( !retainPixel )
					outCursor.get().setZero();
			}
		}

		return outImage;
	}

<<<<<<< HEAD

	/**
	 * Performs the fusion of a collection of {@link TileInfo} objects within specified cell.
	 * It uses simple pixel copying strategy then downsamples the resulting image.
	 */
	public static < T extends RealType< T > & NativeType< T > > ImagePlusImg< T, ? > fuseTilesWithinCellSimpleWithDownsampling(
			final DataProvider dataProvider,
			final List< TileInfo > tiles,
			final TileInfo cell,
			final int[] downsampleFactors ) throws Exception
	{
		final ImageType imageType = Utils.getImageType( tiles );
		if ( imageType == null )
			throw new Exception( "Can't fuse images of different or unknown types" );

		cell.setType( imageType );
		final T type = ( T ) imageType.getType();
		final ImagePlusImg< T, ? > fusedImg = fuseSimple( dataProvider, tiles, cell, type );

		final long[] outDimensions = new long[ cell.numDimensions() ];
		for ( int d = 0; d < outDimensions.length; d++ )
			outDimensions[ d ] = cell.getSize( d ) / downsampleFactors[ d ];

		final ImagePlusImg< T, ? > downsampledImg = new ImagePlusImgFactory< T >().create( outDimensions, type.createVariable() );
		Downsample.downsample( fusedImg, downsampledImg, downsampleFactors );

		return downsampledImg;
	}


	@SuppressWarnings( "unchecked" )
	private static < T extends RealType< T > & NativeType< T > > ImagePlusImg< T, ? > fuseSimple(
			final DataProvider dataProvider,
			final List< TileInfo > tiles,
			final TileInfo cell,
			final T type ) throws Exception
	{
		//System.out.println( "Fusing tiles within cell #" + cell.getIndex() + " of size " + Arrays.toString( cell.getSize() )+"..." );

		// Create output image
		final Boundaries cellBoundaries = cell.getBoundaries();
		final ImagePlusImg< T, ? > out = new ImagePlusImgFactory< T >().create( cellBoundaries.getDimensions(), type.createVariable() );
		final RandomAccessibleInterval< T > cellImg = Views.translate( out, cellBoundaries.getMin() );

		for ( final TileInfo tile : tiles )
		{
			//System.out.println( "Loading tile image " + tile.getFilePath() );

			final Boundaries tileBoundaries = tile.getBoundaries();
			final FinalInterval intersection = IntervalsNullable.intersect( new FinalInterval( tileBoundaries.getMin(), tileBoundaries.getMax() ), cellImg );

			if ( intersection == null )
				throw new IllegalArgumentException( "tilesWithinCell contains a tile that doesn't intersect with the target interval" );

			final RandomAccessibleInterval< T > rawTile = TileLoader.loadTile( tile, dataProvider );
			final RandomAccessibleInterval< T > correctedDimTile = rawTile.numDimensions() < cell.numDimensions() ? Views.stack( rawTile ) : rawTile;
			final RealRandomAccessible< T > interpolatedTile = Views.interpolate( Views.extendBorder( correctedDimTile ), new NLinearInterpolatorFactory<>() );

			final AbstractTranslation translation = ( tile.numDimensions() == 3 ? new Translation3D( tile.getPosition() ) : new Translation2D( tile.getPosition() ) );
			final RandomAccessible< T > translatedInterpolatedTile = RealViews.affine( interpolatedTile, translation );

			final IterableInterval< T > tileSource = Views.flatIterable( Views.interval( translatedInterpolatedTile, intersection ) );
			final IterableInterval< T > cellBox = Views.flatIterable( Views.interval( cellImg, intersection ) );

			final Cursor< T > source = tileSource.cursor();
			final Cursor< T > target = cellBox.cursor();

			while ( source.hasNext() )
				target.next().set( source.next() );
		}

		return out;
	}


=======
>>>>>>> bd6eab6a
	// TODO: 'channel' version + virtual image loader was needed for the Zeiss dataset
	/*@SuppressWarnings( { "unchecked", "rawtypes" } )
	public static < T extends RealType< T > & NativeType< T > > Img< T > fuseTilesWithinCellUsingMaxMinDistance(
			final List< TileInfo > tiles,
			final Interval targetInterval,
			final InterpolatorFactory< T, RandomAccessible< T > > interpolatorFactory,
			final int channel ) throws Exception
	{
		final ImageType imageType = Utils.getImageType( tiles );
		if ( imageType == null )
			throw new Exception( "Can't fuse images of different or unknown types" );

		final ArrayImg< T, ? > out = new ArrayImgFactory< T >().create(
				Intervals.dimensionsAsLongArray( targetInterval ),
				( T )imageType.getType().createVariable() );
		final ArrayImg< DoubleType, DoubleArray > maxMinDistances = ArrayImgs.doubles(
				Intervals.dimensionsAsLongArray( targetInterval ) );

		for ( final TileInfo tile : tiles )
		{
			System.out.println( "Loading tile image " + tile.getFilePath() );

			final ImagePlus imp = ImageImporter.openImage( tile.getFilePath() );
			Utils.workaroundImagePlusNSlices( imp );

			final FinalRealInterval intersection = intersectReal(
					new FinalRealInterval( tile.getPosition(), tile.getMax() ),
					targetInterval );

			final double[] offset = new double[ targetInterval.numDimensions() ];
			final Translation translation = new Translation( targetInterval.numDimensions() );
			final long[] minIntersectionInTargetInterval = new long[ targetInterval.numDimensions() ];
			final long[] maxIntersectionInTargetInterval = new long[ targetInterval.numDimensions() ];
			for ( int d = 0; d < minIntersectionInTargetInterval.length; ++d )
			{
				final double shiftInTargetInterval = intersection.realMin( d ) - targetInterval.min( d );
				minIntersectionInTargetInterval[ d ] = ( long )Math.floor( shiftInTargetInterval );
				maxIntersectionInTargetInterval[ d ] = ( long )Math.min( Math.ceil( intersection.realMax( d ) - targetInterval.min( d ) ), targetInterval.max( d ) );
				offset[ d ] = tile.getPosition( d ) - targetInterval.min( d );
				translation.set( offset[ d ], d );
			}

			// TODO: handle other data types
			final VirtualStackImageLoader< T, ?, ? > loader = ( VirtualStackImageLoader ) VirtualStackImageLoader.createUnsignedShortInstance( imp );
			final RandomAccessibleInterval< T > inputRai = loader.getSetupImgLoader( channel ).getImage( 0 );

			final RealRandomAccessible< T > interpolatedTile = Views.interpolate( Views.extendBorder( inputRai ), interpolatorFactory );
			final RandomAccessible< T > rasteredInterpolatedTile = Views.raster( RealViews.affine( interpolatedTile, translation ) );

			final IterableInterval< T > sourceInterval =
					Views.flatIterable(
							Views.interval(
									rasteredInterpolatedTile,
									minIntersectionInTargetInterval,
									maxIntersectionInTargetInterval ) );
			final IterableInterval< T > outInterval =
					Views.flatIterable(
							Views.interval(
									out,
									minIntersectionInTargetInterval,
									maxIntersectionInTargetInterval ) );
			final IterableInterval< DoubleType > maxMinDistancesInterval =
					Views.flatIterable(
							Views.interval(
									maxMinDistances,
									minIntersectionInTargetInterval,
									maxIntersectionInTargetInterval ) );

			final Cursor< T > sourceCursor = sourceInterval.localizingCursor();
			final Cursor< T > outCursor = outInterval.cursor();
			final Cursor< DoubleType > maxMinDistanceCursor = maxMinDistancesInterval.cursor();

			while ( sourceCursor.hasNext() )
			{
				sourceCursor.fwd();
				outCursor.fwd();
				final DoubleType maxMinDistance = maxMinDistanceCursor.next();
				double minDistance = Double.MAX_VALUE;
				for ( int d = 0; d < offset.length; ++d )
				{
					final double cursorPosition = sourceCursor.getDoublePosition( d );
					final double dx = Math.min(
							cursorPosition - offset[ d ],
							tile.getSize( d ) - 1 + offset[ d ] - cursorPosition );
					if ( dx < minDistance ) minDistance = dx;
				}
				if ( minDistance >= maxMinDistance.get() )
				{
					maxMinDistance.set( minDistance );
					outCursor.get().set( sourceCursor.get() );
				}
			}
		}

		return out;
	}*/
}<|MERGE_RESOLUTION|>--- conflicted
+++ resolved
@@ -8,29 +8,22 @@
 import java.util.Map;
 import java.util.Set;
 
-<<<<<<< HEAD
 import org.janelia.dataaccess.DataProvider;
-import org.janelia.flatfield.FlatfieldCorrectedRandomAccessible;
-
-import bdv.export.Downsample;
-=======
->>>>>>> bd6eab6a
+import org.janelia.fusion.FusionMode;
+import org.janelia.fusion.FusionStrategy;
+import org.janelia.fusion.FusionStrategyFactory;
+
 import net.imglib2.Cursor;
 import net.imglib2.FinalInterval;
 import net.imglib2.FinalRealInterval;
 import net.imglib2.Interval;
 import net.imglib2.RandomAccessibleInterval;
-import net.imglib2.RealLocalizable;
 import net.imglib2.RealPoint;
-import net.imglib2.img.array.ArrayImgs;
 import net.imglib2.img.imageplus.ImagePlusImg;
-import net.imglib2.img.imageplus.ImagePlusImgFactory;
 import net.imglib2.img.list.ListImg;
 import net.imglib2.realtransform.AffineGet;
-import net.imglib2.realtransform.Translation;
 import net.imglib2.type.NativeType;
 import net.imglib2.type.numeric.RealType;
-import net.imglib2.type.numeric.real.FloatType;
 import net.imglib2.util.Intervals;
 import net.imglib2.util.IntervalsNullable;
 import net.imglib2.view.RandomAccessiblePairNullable;
@@ -38,16 +31,6 @@
 
 public class FusionPerformer
 {
-	public static enum FusionMode
-	{
-		MAX_MIN_DISTANCE,
-		BLENDING,
-		MAX_INTENSITY
-	}
-
-<<<<<<< HEAD
-	private final static double FRACTION_BLENDED = 0.2;
-
 	public static < T extends RealType< T > & NativeType< T > > ImagePlusImg< T, ? > fuseTilesWithinCell(
 			final DataProvider dataProvider,
 			final FusionMode mode,
@@ -70,287 +53,11 @@
 		return fuseTilesWithinCell( dataProvider, mode, tilesWithinCell, targetInterval, flatfield, null );
 	}
 
-	public static <
-		T extends RealType< T > & NativeType< T >,
-		U extends RealType< U > & NativeType< U >,
-		R extends RealType< R > & NativeType< R > >
-	ImagePlusImg< T, ? > fuseTilesWithinCell(
-			final DataProvider dataProvider,
-			final FusionMode mode,
-			final List< TileInfo > tilesWithinCell,
-			final Interval targetInterval,
-			final RandomAccessiblePairNullable< U, U > flatfield,
-			final Map< Integer, Set< Integer > > pairwiseConnectionsMap ) throws Exception
-	{
-		switch ( mode )
-		{
-		case MAX_MIN_DISTANCE:
-			return fuseTilesWithinCellUsingMaxMinDistance( dataProvider, tilesWithinCell, targetInterval, flatfield, pairwiseConnectionsMap );
-		case BLENDING:
-			return fuseTilesWithinCellUsingBlending( dataProvider, tilesWithinCell, targetInterval, flatfield, pairwiseConnectionsMap );
-		default:
-			throw new RuntimeException( "Unknown fusion mode" );
-=======
-	private static abstract class FusionStrategy< T extends RealType< T > & NativeType< T > >
-	{
-		protected final ImagePlusImg< T, ? > out;
-
-		public FusionStrategy( final Interval targetInterval, final T type )
-		{
-			this.out = new ImagePlusImgFactory< T >().create( Intervals.dimensionsAsLongArray( targetInterval ), type.createVariable() );
-		}
-
-		public ImagePlusImg< T, ? > getOutImage()
-		{
-			return out;
->>>>>>> bd6eab6a
-		}
-
-		public abstract void setCursors( final Interval intersectionIntervalInTargetInterval );
-		public abstract void moveCursorsForward();
-		public abstract void updateValue( final TileInfo tile, final RealLocalizable pointInsideTile, final T value );
-	}
-
-<<<<<<< HEAD
-	public static <
-		T extends RealType< T > & NativeType< T >,
-		U extends RealType< U > & NativeType< U >,
-		R extends RealType< R > & NativeType< R > >
-	ImagePlusImg< T, ? > fuseTilesWithinCellUsingBlending(
-			final DataProvider dataProvider,
-			final List< TileInfo > tilesWithinCell,
-			final Interval targetInterval,
-			final RandomAccessiblePairNullable< U, U > flatfield,
-			final Map< Integer, Set< Integer > > pairwiseConnectionsMap ) throws Exception
-=======
-	private static class MaxMinDistanceStrategy< T extends RealType< T > & NativeType< T > > extends FusionStrategy< T >
->>>>>>> bd6eab6a
-	{
-		private final RandomAccessibleInterval< FloatType > maxMinDistances;
-
-		private Cursor< FloatType > maxMinDistancesCursor;
-		private Cursor< T > outCursor;
-
-		public MaxMinDistanceStrategy( final Interval targetInterval, final T type )
-		{
-			super( targetInterval, type );
-			this.maxMinDistances = ArrayImgs.floats( Intervals.dimensionsAsLongArray( targetInterval ) );
-		}
-
-		@Override
-		public void setCursors( final Interval intersectionIntervalInTargetInterval )
-		{
-			maxMinDistancesCursor = Views.flatIterable( Views.interval( maxMinDistances, intersectionIntervalInTargetInterval ) ).cursor();
-			outCursor = Views.flatIterable( Views.interval( out, intersectionIntervalInTargetInterval ) ).cursor();
-		}
-
-		@Override
-		public void moveCursorsForward()
-		{
-<<<<<<< HEAD
-			System.out.println( "Loading tile image " + tile.getFilePath() );
-			final Dimensions tileDimensions = tile.getBoundaries();
-
-			final FinalRealInterval intersection = IntervalsNullable.intersectReal(
-					new FinalRealInterval( tile.getPosition(), tile.getMax() ),
-					targetInterval );
-
-			if ( intersection == null )
-				throw new IllegalArgumentException( "tilesWithinCell contains a tile that doesn't intersect with the target interval:\n" + "Tile " + tile.getIndex() + " at " + Arrays.toString( tile.getPosition() ) + " of size " + Arrays.toString( tile.getSize() ) + "\n" + "Output cell " + " at " + Arrays.toString( Intervals.minAsIntArray( targetInterval ) ) + " of size " + Arrays.toString( Intervals.dimensionsAsIntArray( targetInterval ) ) );
-
-			final double[] offset = new double[ targetInterval.numDimensions() ];
-			final long[] minIntersectionInTargetInterval = new long[ targetInterval.numDimensions() ];
-			final long[] maxIntersectionInTargetInterval = new long[ targetInterval.numDimensions() ];
-			for ( int d = 0; d < minIntersectionInTargetInterval.length; ++d )
-			{
-				offset[ d ] = tile.getPosition( d ) - targetInterval.min( d );
-				minIntersectionInTargetInterval[ d ] = ( long ) Math.floor( intersection.realMin( d ) ) - targetInterval.min( d );
-				maxIntersectionInTargetInterval[ d ] = ( long ) Math.ceil ( intersection.realMax( d ) ) - targetInterval.min( d );
-			}
-			final Interval intersectionIntervalInTargetInterval = new FinalInterval( minIntersectionInTargetInterval, maxIntersectionInTargetInterval );
-			final Translation translation = new Translation( offset );
-
-			final RandomAccessibleInterval< T > rawTile = TileLoader.loadTile( tile, dataProvider );
-			final RandomAccessibleInterval< R > convertedTile = ( RandomAccessibleInterval ) Converters.convert( rawTile, new RealFloatConverter<>(), new FloatType() );
-			final RandomAccessible< R > extendedTile = Views.extendBorder( convertedTile );
-			final RealRandomAccessible< R > interpolatedTile = Views.interpolate( extendedTile, new NLinearInterpolatorFactory<>() );
-			final RandomAccessible< R > rasteredInterpolatedTile = Views.raster( RealViews.affine( interpolatedTile, translation ) );
-			final RandomAccessibleInterval< R > interpolatedTileInterval = Views.interval( rasteredInterpolatedTile, intersectionIntervalInTargetInterval );
-=======
-			maxMinDistancesCursor.fwd();
-			outCursor.fwd();
-		}
->>>>>>> bd6eab6a
-
-		@Override
-		public void updateValue( final TileInfo tile, final RealLocalizable pointInsideTile, final T value )
-		{
-			double minDistance = Double.MAX_VALUE;
-			for ( int d = 0; d < pointInsideTile.numDimensions(); ++d )
-			{
-				final double dist = Math.min(
-						pointInsideTile.getDoublePosition( d ),
-						tile.getSize( d ) - 1 - pointInsideTile.getDoublePosition( d )
-					);
-				minDistance = Math.min( dist, minDistance );
-			}
-			if ( minDistance >= maxMinDistancesCursor.get().getRealDouble() )
-			{
-				maxMinDistancesCursor.get().setReal( minDistance );
-				outCursor.get().set( value );
-			}
-		}
-	}
-
-	private static class BlendingStrategy< T extends RealType< T > & NativeType< T > > extends FusionStrategy< T >
-	{
-		private final static double FRACTION_BLENDED = 0.2;
-
-		private final RandomAccessibleInterval< FloatType > weights;
-		private final RandomAccessibleInterval< FloatType > values;
-		private final double fractionBlended;
-
-		private Cursor< FloatType > weightsCursor;
-		private Cursor< FloatType > valuesCursor;
-		private boolean outImageFilled = false;
-
-		public BlendingStrategy( final Interval targetInterval, final T type )
-		{
-			this( targetInterval, type, FRACTION_BLENDED );
-		}
-		public BlendingStrategy( final Interval targetInterval, final T type, final double fractionBlended )
-		{
-			super( targetInterval, type );
-			this.weights = ArrayImgs.floats( Intervals.dimensionsAsLongArray( targetInterval ) );
-			this.values = ArrayImgs.floats( Intervals.dimensionsAsLongArray( targetInterval ) );
-			this.fractionBlended = fractionBlended;
-		}
-
-		@Override
-		public void setCursors( final Interval intersectionIntervalInTargetInterval )
-		{
-			weightsCursor = Views.flatIterable( Views.interval( weights, intersectionIntervalInTargetInterval ) ).cursor();
-			valuesCursor = Views.flatIterable( Views.interval( values, intersectionIntervalInTargetInterval ) ).cursor();
-		}
-
-		@Override
-		public void moveCursorsForward()
-		{
-			weightsCursor.fwd();
-			valuesCursor.fwd();
-		}
-
-		@Override
-		public void updateValue( final TileInfo tile, final RealLocalizable pointInsideTile, final T value )
-		{
-			if ( outImageFilled )
-				throw new IllegalStateException( "Populating out image after it has been filled" );
-
-			final double weight = getBlendingWeight( pointInsideTile, tile.getSize() );
-			weightsCursor.get().setReal( weightsCursor.get().getRealDouble() + weight );
-			valuesCursor.get().setReal( valuesCursor.get().getRealDouble() + value.getRealDouble() * weight );
-		}
-
-		@Override
-		public ImagePlusImg< T, ? > getOutImage()
-		{
-			if ( outImageFilled )
-				return out;
-
-			setCursors( out );
-			final Cursor< T > outCursor = Views.flatIterable( out ).cursor();
-			while ( outCursor.hasNext() || weightsCursor.hasNext() || valuesCursor.hasNext() )
-			{
-				final double weight = weightsCursor.next().getRealDouble();
-				final double value = valuesCursor.next().getRealDouble();
-				outCursor.next().setReal( weight == 0 ? 0 : value / weight );
-			}
-
-			outImageFilled = true;
-			return out;
-		}
-
-		private double getBlendingWeight( final RealLocalizable pointInsideTile, final long[] tileDimensions )
-		{
-			// compute multiplicative distance to the respective borders [0...1]
-			double minDistance = 1;
-
-			for ( int d = 0; d < pointInsideTile.numDimensions(); ++d )
-			{
-				// the distance to the border that is closer
-				double value = Math.max( 1, Math.min( pointInsideTile.getDoublePosition( d ), tileDimensions[ d ] - 1 - pointInsideTile.getDoublePosition( d ) ) );
-
-				final float imgAreaBlend = Math.round( fractionBlended * 0.5f * ( tileDimensions[ d ] - 1 ) );
-
-				if ( value < imgAreaBlend )
-					value = value / imgAreaBlend;
-				else
-					value = 1;
-
-				minDistance *= value;
-			}
-
-			if ( minDistance == 1 )
-				return 1;
-			else if ( minDistance <= 0 )
-				return 0.0000001;
-			else
-				return ( Math.cos( (1 - minDistance) * Math.PI ) + 1 ) / 2;
-		}
-	}
-
-	private static class MaxIntensityStrategy< T extends RealType< T > & NativeType< T > > extends FusionStrategy< T >
-	{
-		private Cursor< T > outCursor;
-
-		public MaxIntensityStrategy( final Interval targetInterval, final T type )
-		{
-			super( targetInterval, type );
-		}
-
-		@Override
-		public void setCursors( final Interval intersectionIntervalInTargetInterval )
-		{
-			outCursor = Views.flatIterable( Views.interval( out, intersectionIntervalInTargetInterval ) ).cursor();
-		}
-
-		@Override
-		public void moveCursorsForward()
-		{
-			outCursor.fwd();
-		}
-
-		@Override
-		public void updateValue( final TileInfo tile, final RealLocalizable pointInsideTile, final T value )
-		{
-			outCursor.get().setReal( Math.max( outCursor.get().getRealDouble(), value.getRealDouble() ) );
-		}
-	}
-
-
-	public static < T extends RealType< T > & NativeType< T > > ImagePlusImg< T, ? > fuseTilesWithinCell(
-			final FusionMode mode,
-			final List< TileInfo > tilesWithinCell,
-			final Interval targetInterval ) throws Exception
-	{
-		return fuseTilesWithinCell( mode, tilesWithinCell, targetInterval, null );
-	}
-
-	public static <
-		T extends RealType< T > & NativeType< T >,
-		U extends RealType< U > & NativeType< U > >
-	ImagePlusImg< T, ? > fuseTilesWithinCell(
-			final FusionMode mode,
-			final List< TileInfo > tilesWithinCell,
-			final Interval targetInterval,
-			final RandomAccessiblePairNullable< U, U > flatfield ) throws Exception
-	{
-		return fuseTilesWithinCell( mode, tilesWithinCell, targetInterval, flatfield, null );
-	}
-
 	/**
 	 * Fuses a collection of {@link TileInfo} objects within the given target interval using specified strategy in overlaps.
 	 *
+	 * @param dataProvider
+	 * 			A backend storage client
 	 * @param mode
 	 * 			Required strategy to be used for rendering overlaps
 	 * @param tilesWithinCell
@@ -366,40 +73,22 @@
 		T extends RealType< T > & NativeType< T >,
 		U extends RealType< U > & NativeType< U >,
 		R extends RealType< R > & NativeType< R > >
-<<<<<<< HEAD
-	ImagePlusImg< T, ? > fuseTilesWithinCellUsingMaxMinDistance(
+	ImagePlusImg< T, ? > fuseTilesWithinCell(
 			final DataProvider dataProvider,
-=======
-	ImagePlusImg< T, ? > fuseTilesWithinCell(
 			final FusionMode mode,
->>>>>>> bd6eab6a
 			final List< TileInfo > tilesWithinCell,
 			final Interval targetInterval,
 			final RandomAccessiblePairNullable< U, U > flatfield,
 			final Map< Integer, Set< Integer > > pairwiseConnectionsMap ) throws Exception
 	{
-		// get image type
 		final ImageType imageType = Utils.getImageType( tilesWithinCell );
 		if ( imageType == null )
 			throw new Exception( "Can't fuse images of different or unknown types" );
+
+		@SuppressWarnings( "unchecked" )
 		final T type = ( T ) imageType.getType();
 
-		// create fusion strategy
-		final FusionStrategy< T > fusionStrategy;
-		switch ( mode )
-		{
-		case MAX_MIN_DISTANCE:
-			fusionStrategy = new MaxMinDistanceStrategy<>( targetInterval, type );
-			break;
-		case BLENDING:
-			fusionStrategy = new BlendingStrategy<>( targetInterval, type );
-			break;
-		case MAX_INTENSITY:
-			fusionStrategy = new MaxIntensityStrategy<>( targetInterval, type );
-			break;
-		default:
-			throw new RuntimeException( "Unknown fusion mode" );
-		}
+		final FusionStrategy< T > fusionStrategy = FusionStrategyFactory.createFusionStrategy( mode, targetInterval, type );
 
 		// initialize helper image for tile connections when exporting only overlaps
 		final RandomAccessibleInterval< Set< Integer > > tileIndexes;
@@ -418,16 +107,8 @@
 
 		for ( final TileInfo tile : tilesWithinCell )
 		{
-<<<<<<< HEAD
-			System.out.println( "Loading tile image " + tile.getFilePath() );
-
-			final FinalRealInterval intersection = IntervalsNullable.intersectReal(
-					new FinalRealInterval( tile.getPosition(), tile.getMax() ),
-					targetInterval );
-=======
-			final AffineGet tileTransform = tile.getTransform() != null ? tile.getTransform() : new Translation( tile.getPosition() );
-			final RandomAccessibleInterval< T > transformedTileImg = TransformedTileImageLoader.load( tile, flatfield );
->>>>>>> bd6eab6a
+			final AffineGet tileTransform = TileOperations.getTileTransform( tile );
+			final RandomAccessibleInterval< T > transformedTileImg = TransformedTileImageLoader.loadTile( tile, dataProvider, flatfield );
 
 			final FinalRealInterval intersection = IntervalsNullable.intersectReal( transformedTileImg, targetInterval );
 			if ( intersection == null )
@@ -444,16 +125,7 @@
 			}
 			final Interval intersectionIntervalInTargetInterval = new FinalInterval( minIntersectionInTargetInterval, maxIntersectionInTargetInterval );
 
-<<<<<<< HEAD
-			final RandomAccessibleInterval< T > rawTile = TileLoader.loadTile( tile, dataProvider );
-			final RandomAccessibleInterval< R > convertedTile = ( RandomAccessibleInterval ) Converters.convert( rawTile, new RealFloatConverter<>(), new FloatType() );
-			final RandomAccessible< R > extendedTile = Views.extendBorder( convertedTile );
-			final RealRandomAccessible< R > interpolatedTile = Views.interpolate( extendedTile, new NLinearInterpolatorFactory<>() );
-			final RandomAccessible< R > rasteredInterpolatedTile = Views.raster( RealViews.affine( interpolatedTile, translation ) );
-			final RandomAccessibleInterval< R > interpolatedTileInterval = Views.interval( rasteredInterpolatedTile, intersectionIntervalInTargetInterval );
-=======
 			fusionStrategy.setCursors( intersectionIntervalInTargetInterval );
->>>>>>> bd6eab6a
 
 			final RandomAccessibleInterval< T > transformedTileInTargetSpace = Views.offset( transformedTileImg, Intervals.minAsLongArray( targetInterval ) );
 			final RandomAccessibleInterval< T > sourceInterval = Views.interval( transformedTileInTargetSpace, intersectionIntervalInTargetInterval );
@@ -535,84 +207,7 @@
 		return outImage;
 	}
 
-<<<<<<< HEAD
-
-	/**
-	 * Performs the fusion of a collection of {@link TileInfo} objects within specified cell.
-	 * It uses simple pixel copying strategy then downsamples the resulting image.
-	 */
-	public static < T extends RealType< T > & NativeType< T > > ImagePlusImg< T, ? > fuseTilesWithinCellSimpleWithDownsampling(
-			final DataProvider dataProvider,
-			final List< TileInfo > tiles,
-			final TileInfo cell,
-			final int[] downsampleFactors ) throws Exception
-	{
-		final ImageType imageType = Utils.getImageType( tiles );
-		if ( imageType == null )
-			throw new Exception( "Can't fuse images of different or unknown types" );
-
-		cell.setType( imageType );
-		final T type = ( T ) imageType.getType();
-		final ImagePlusImg< T, ? > fusedImg = fuseSimple( dataProvider, tiles, cell, type );
-
-		final long[] outDimensions = new long[ cell.numDimensions() ];
-		for ( int d = 0; d < outDimensions.length; d++ )
-			outDimensions[ d ] = cell.getSize( d ) / downsampleFactors[ d ];
-
-		final ImagePlusImg< T, ? > downsampledImg = new ImagePlusImgFactory< T >().create( outDimensions, type.createVariable() );
-		Downsample.downsample( fusedImg, downsampledImg, downsampleFactors );
-
-		return downsampledImg;
-	}
-
-
-	@SuppressWarnings( "unchecked" )
-	private static < T extends RealType< T > & NativeType< T > > ImagePlusImg< T, ? > fuseSimple(
-			final DataProvider dataProvider,
-			final List< TileInfo > tiles,
-			final TileInfo cell,
-			final T type ) throws Exception
-	{
-		//System.out.println( "Fusing tiles within cell #" + cell.getIndex() + " of size " + Arrays.toString( cell.getSize() )+"..." );
-
-		// Create output image
-		final Boundaries cellBoundaries = cell.getBoundaries();
-		final ImagePlusImg< T, ? > out = new ImagePlusImgFactory< T >().create( cellBoundaries.getDimensions(), type.createVariable() );
-		final RandomAccessibleInterval< T > cellImg = Views.translate( out, cellBoundaries.getMin() );
-
-		for ( final TileInfo tile : tiles )
-		{
-			//System.out.println( "Loading tile image " + tile.getFilePath() );
-
-			final Boundaries tileBoundaries = tile.getBoundaries();
-			final FinalInterval intersection = IntervalsNullable.intersect( new FinalInterval( tileBoundaries.getMin(), tileBoundaries.getMax() ), cellImg );
-
-			if ( intersection == null )
-				throw new IllegalArgumentException( "tilesWithinCell contains a tile that doesn't intersect with the target interval" );
-
-			final RandomAccessibleInterval< T > rawTile = TileLoader.loadTile( tile, dataProvider );
-			final RandomAccessibleInterval< T > correctedDimTile = rawTile.numDimensions() < cell.numDimensions() ? Views.stack( rawTile ) : rawTile;
-			final RealRandomAccessible< T > interpolatedTile = Views.interpolate( Views.extendBorder( correctedDimTile ), new NLinearInterpolatorFactory<>() );
-
-			final AbstractTranslation translation = ( tile.numDimensions() == 3 ? new Translation3D( tile.getPosition() ) : new Translation2D( tile.getPosition() ) );
-			final RandomAccessible< T > translatedInterpolatedTile = RealViews.affine( interpolatedTile, translation );
-
-			final IterableInterval< T > tileSource = Views.flatIterable( Views.interval( translatedInterpolatedTile, intersection ) );
-			final IterableInterval< T > cellBox = Views.flatIterable( Views.interval( cellImg, intersection ) );
-
-			final Cursor< T > source = tileSource.cursor();
-			final Cursor< T > target = cellBox.cursor();
-
-			while ( source.hasNext() )
-				target.next().set( source.next() );
-		}
-
-		return out;
-	}
-
-
-=======
->>>>>>> bd6eab6a
+
 	// TODO: 'channel' version + virtual image loader was needed for the Zeiss dataset
 	/*@SuppressWarnings( { "unchecked", "rawtypes" } )
 	public static < T extends RealType< T > & NativeType< T > > Img< T > fuseTilesWithinCellUsingMaxMinDistance(
