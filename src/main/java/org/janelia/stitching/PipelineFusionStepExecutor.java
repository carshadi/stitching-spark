package org.janelia.stitching;

import java.io.IOException;
<<<<<<< HEAD
import java.net.URI;
=======
import java.nio.file.Files;
import java.nio.file.Paths;
import java.util.ArrayList;
>>>>>>> bd6eab6a
import java.util.Arrays;
import java.util.HashMap;
import java.util.HashSet;
import java.util.List;
import java.util.Map;
import java.util.Set;

import org.apache.spark.api.java.JavaSparkContext;
import org.apache.spark.broadcast.Broadcast;
import org.janelia.dataaccess.CloudURI;
import org.janelia.dataaccess.DataProvider;
import org.janelia.dataaccess.DataProviderFactory;
import org.janelia.dataaccess.DataProviderType;
import org.janelia.dataaccess.PathResolver;
import org.janelia.flatfield.FlatfieldCorrection;
import org.janelia.saalfeldlab.n5.CompressionType;
import org.janelia.saalfeldlab.n5.N5Writer;
import org.janelia.saalfeldlab.n5.bdv.N5ExportMetadata;
import org.janelia.saalfeldlab.n5.bdv.N5ExportMetadataWriter;
import org.janelia.saalfeldlab.n5.imglib2.N5Utils;
import org.janelia.saalfeldlab.n5.spark.N5DownsamplingSpark;
import org.janelia.stitching.FusionPerformer.FusionMode;
import org.janelia.util.Conversions;

import mpicbg.spim.data.sequence.FinalVoxelDimensions;
import net.imglib2.FinalDimensions;
import net.imglib2.FinalInterval;
import net.imglib2.Interval;
import net.imglib2.img.cell.CellGrid;
import net.imglib2.img.imageplus.ImagePlusImg;
import net.imglib2.type.NativeType;
import net.imglib2.type.numeric.RealType;
import net.imglib2.util.Intervals;
import net.imglib2.util.IntervalsHelper;
import net.imglib2.view.RandomAccessiblePairNullable;

/**
 * Fuses a set of tiles within a set of small square cells using linear blending.
 * Saves fused tile configuration on the disk.
 *
 * @author Igor Pisarev
 */

public class PipelineFusionStepExecutor< T extends NativeType< T > & RealType< T >, U extends NativeType< U > & RealType< U > > extends PipelineStepExecutor
{
	private static final long serialVersionUID = -8151178964876747760L;

	private static final int MAX_PARTITIONS = 15000;

	double[] normalizedVoxelDimensions;

	Broadcast< Map< Integer, Set< Integer > > > broadcastedPairwiseConnectionsMap;
	Broadcast< RandomAccessiblePairNullable< U, U > > broadcastedFlatfieldCorrection;

	public PipelineFusionStepExecutor( final StitchingJob job, final JavaSparkContext sparkContext )
	{
		super( job, sparkContext );
	}

	@Override
	public void run() throws PipelineExecutionException
	{
		try {
			runImpl();
		} catch (final IOException e) {
			e.printStackTrace();
			throw new PipelineExecutionException( e.getMessage(), e.getCause() );
		}
	}

	// TODO: add comprehensive support for 4D images where multiple channels are encoded as the 4th dimension
	private void runImpl() throws PipelineExecutionException, IOException
	{
		final String overlapsPathSuffix = args.exportOverlaps() ? "-overlaps" : "";

		final DataProvider dataProvider = job.getDataProvider();
		final DataProviderType dataProviderType = dataProvider.getType();

		// determine the best location for storing the export files (near the tile configurations by default)
		// for cloud backends, the export is stored in a separate bucket to be compatible with n5-viewer
		String baseExportPath = null;
<<<<<<< HEAD
		if ( dataProviderType == DataProviderType.FILESYSTEM )
=======
		for ( final String inputFilePath : args.inputTileConfigurations() )
>>>>>>> bd6eab6a
		{
			for ( final String inputFilePath : job.getArgs().inputTileConfigurations() )
			{
				final String inputFolderPath = PathResolver.getParent( inputFilePath );
				if ( baseExportPath == null )
				{
					baseExportPath = inputFolderPath;
				}
				else if ( !baseExportPath.equals( inputFolderPath ) )
				{
					// go one level upper since channels are stored in individual subfolders
					baseExportPath = PathResolver.getParent( inputFolderPath );
					break;
				}
			}
			baseExportPath = PathResolver.get( baseExportPath, "export.n5" + overlapsPathSuffix );
		}
		else
		{
			for ( final String inputFilePath : job.getArgs().inputTileConfigurations() )
			{
				final String bucket = new CloudURI( URI.create( inputFilePath ) ).getBucket();
				if ( baseExportPath == null )
				{
					baseExportPath = bucket;
				}
				else if ( !baseExportPath.equals( bucket ) )
				{
					throw new PipelineExecutionException( "cannot generate export bucket name" );
				}
			}
			final String exportBucket = baseExportPath + "-export-n5" + overlapsPathSuffix;
			baseExportPath = DataProviderFactory.createBucketUri( dataProviderType, exportBucket ).toString();
		}

<<<<<<< HEAD
		// FIXME: allow it for now
//		if ( Files.exists( Paths.get( baseExportPath ) ) )
//			throw new PipelineExecutionException( "Export path already exists: " + baseExportPath );
=======
		baseExportPath = Paths.get( baseExportPath, "export.n5" ).toString();

		if ( Files.exists( Paths.get( baseExportPath ) ) )
			throw new PipelineExecutionException( "Export path already exists: " + baseExportPath );
>>>>>>> bd6eab6a

		final String n5ExportPath = baseExportPath;
		final N5Writer n5 = dataProvider.createN5Writer( URI.create( n5ExportPath ), N5ExportMetadata.getGsonBuilder() );

		int[][] downsamplingFactors = null;

		final double[] voxelDimensions = job.getPixelResolution();
		normalizedVoxelDimensions = Utils.normalizeVoxelDimensions( voxelDimensions );
		System.out.println( "Normalized voxel size = " + Arrays.toString( normalizedVoxelDimensions ) );

		// loop over channels
		for ( int ch = 0; ch < job.getChannels(); ch++ )
		{
			final int channel = ch;
			System.out.println( "Processing channel #" + channel );

			final String absoluteChannelPath = args.inputTileConfigurations().get( channel );
			final String absoluteChannelPathNoExt = absoluteChannelPath.lastIndexOf( '.' ) != -1 ? absoluteChannelPath.substring( 0, absoluteChannelPath.lastIndexOf( '.' ) ) : absoluteChannelPath;

			n5.createGroup( N5ExportMetadata.getChannelGroupPath( channel ) );

			// special mode which allows to export only overlaps of tile pairs that have been used for final stitching
			final Map< Integer, Set< Integer > > pairwiseConnectionsMap = getPairwiseConnectionsMap( absoluteChannelPath );
			if ( pairwiseConnectionsMap != null )
				System.out.println( "[Export overlaps mode] Broadcasting pairwise connections map" );
			broadcastedPairwiseConnectionsMap = sparkContext.broadcast( pairwiseConnectionsMap );

			// prepare flatfield correction images
			// use it as a folder with the input file's name
			final RandomAccessiblePairNullable< U, U >  flatfieldCorrection = FlatfieldCorrection.loadCorrectionImages(
<<<<<<< HEAD
					dataProvider,
					absoluteChannelPathNoExt,
					job.getDimensionality()
=======
					absoluteChannelPathNoExt + "-flatfield/S.tif",
					absoluteChannelPathNoExt + "-flatfield/T.tif",
					numDimensions
>>>>>>> bd6eab6a
				);
			if ( flatfieldCorrection != null )
				System.out.println( "[Flatfield correction] Broadcasting flatfield correction images" );
			broadcastedFlatfieldCorrection = sparkContext.broadcast( flatfieldCorrection );

			final String fullScaleOutputPath = N5ExportMetadata.getScaleLevelDatasetPath( channel, 0 );

			// Generate export of the first scale level
			// FIXME: remove. But it saves time for now
			if ( !n5.datasetExists( fullScaleOutputPath ) )
				fuse( n5ExportPath, fullScaleOutputPath, job.getTiles( channel ) );

			broadcastedPairwiseConnectionsMap.destroy();
			broadcastedFlatfieldCorrection.destroy();

			// Generate lower scale levels
			// FIXME: remove. But it saves time for now
			if ( !n5.datasetExists( N5ExportMetadata.getScaleLevelDatasetPath( channel, 1 ) ) )
<<<<<<< HEAD
				downsamplingFactors = N5DownsamplingSpark.downsampleIsotropic(
						sparkContext,
						() -> DataProviderFactory.createByType( dataProviderType ).createN5Writer( URI.create( n5ExportPath ) ),
						fullScaleOutputPath,
						new FinalVoxelDimensions( "um", voxelDimensions )
					);

			broadcastedPairwiseConnectionsMap.destroy();
			broadcastedFlatfieldCorrection.destroy();
=======
				downsamplingFactors = N5DownsamplingSpark.downsampleIsotropic( sparkContext, baseExportPath, fullScaleOutputPath, new FinalVoxelDimensions( "um", voxelDimensions ) );
>>>>>>> bd6eab6a
		}

		System.out.println( "All channels have been exported" );

		final double[][] scalesDouble = new double[ downsamplingFactors.length ][];
		for ( int s = 0; s < downsamplingFactors.length; ++s )
			scalesDouble[ s ] = Conversions.toDoubleArray( downsamplingFactors[ s ] );

		final N5ExportMetadataWriter exportMetadata = N5ExportMetadata.openForWriting( n5 );
		exportMetadata.setDefaultScales( scalesDouble );
		exportMetadata.setDefaultPixelResolution( new FinalVoxelDimensions( "um", voxelDimensions ) );
	}


	private int[] getOptimalCellSize()
	{
		final int[] cellSize = new int[ numDimensions ];
		for ( int d = 0; d < cellSize.length; d++ )
			cellSize[ d ] = ( int ) Math.round( args.fusionCellSize() / normalizedVoxelDimensions[ d ] );
		return cellSize;
	}

	private void fuse( final String n5ExportPath, final String fullScaleOutputPath, final TileInfo[] tiles ) throws IOException
	{
		final DataProvider dataProvider = job.getDataProvider();
		final int[] cellSize = getOptimalCellSize();

		final Map< Integer, TileInfo > tilesMap = Utils.createTilesMap( tiles );
		final Map< Integer, Interval > transformedTilesBoundingBoxes = new HashMap<>();
		for ( final TileInfo tile : tiles )
			transformedTilesBoundingBoxes.put( tile.getIndex(), TileOperations.estimateBoundingBox( tile ) );

		final Interval fullBoundingBox = TileOperations.getCollectionBoundaries( transformedTilesBoundingBoxes.values() );
		final long[] offset = Intervals.minAsLongArray( fullBoundingBox );
		final Interval roi = ( args.minCoord() != null && args.maxCoord() != null ) ? new FinalInterval( args.minCoord(), args.maxCoord() ) : null;
		final Interval boundingBox = roi != null ? IntervalsHelper.translate( roi, offset ) : fullBoundingBox;
		final long[] dimensions = Intervals.dimensionsAsLongArray( boundingBox );

		// use the size of the tile as a bigger cell to minimize the number of loads for each image
		final int[] biggerCellSize = new int[ cellSize.length ];
		for ( int d = 0; d < biggerCellSize.length; ++d )
			biggerCellSize[ d ] = cellSize[ d ] * ( int ) Math.ceil( ( double ) tiles[ 0 ].getSize( d ) / cellSize[ d ] );

		final List< TileInfo > biggerCells = TileOperations.divideSpace( boundingBox, new FinalDimensions( biggerCellSize ) );

		final N5Writer n5 = dataProvider.createN5Writer( URI.create( n5ExportPath ) );
		n5.createDataset(
				fullScaleOutputPath,
				Intervals.dimensionsAsLongArray( boundingBox ),
				cellSize,
				N5Utils.dataType( ( T ) tiles[ 0 ].getType().getType() ),
				CompressionType.GZIP
			);

		// get cell grid coordinates to know the offset
		final List< long[] > gridCoords = sparkContext.parallelize( biggerCells, Math.min( biggerCells.size(), MAX_PARTITIONS ) ).map( biggerCell ->
		{
			final Boundaries biggerCellBox = biggerCell.getBoundaries();

			final long[] biggerCellOffsetCoordinates = new long[ biggerCellBox.numDimensions() ];
			for ( int d = 0; d < biggerCellOffsetCoordinates.length; d++ )
				biggerCellOffsetCoordinates[ d ] = biggerCellBox.min( d ) - offset[ d ];

			final long[] biggerCellGridPosition = new long[ biggerCell.numDimensions() ];
			final CellGrid cellGrid = new CellGrid( dimensions, cellSize );
			cellGrid.getCellPosition( biggerCellOffsetCoordinates, biggerCellGridPosition );

			return biggerCellGridPosition;
		} ).collect();
		final long[] gridOffset = new long[ biggerCellSize.length ];
		Arrays.fill( gridOffset, Long.MAX_VALUE );
		for ( final long[] gridCoord : gridCoords )
			for ( int d = 0; d < gridOffset.length; ++d )
				gridOffset[ d ] = Math.min( gridCoord[ d ], gridOffset[ d ] );

		System.out.println();
		System.out.println( "Adjusted intermediate cell size to " + Arrays.toString( biggerCellSize ) + " (for faster processing)" );
		System.out.println( "Grid offset = " + Arrays.toString( gridOffset ) );
		System.out.println();

		final Broadcast< Map< Integer, TileInfo > > broadcastedTilesMap = sparkContext.broadcast( tilesMap );
		final Broadcast< Map< Integer, Interval > > broadcastedTransformedTilesBoundingBoxes = sparkContext.broadcast( transformedTilesBoundingBoxes );

		sparkContext.parallelize( biggerCells, Math.min( biggerCells.size(), MAX_PARTITIONS ) ).foreach( biggerCell ->
			{
				final Boundaries biggerCellBox = biggerCell.getBoundaries();
				final Set< Integer > tileIndexesWithinCell = TileOperations.findTilesWithinSubregion( broadcastedTransformedTilesBoundingBoxes.value(), biggerCellBox );
				if ( tileIndexesWithinCell.isEmpty() )
					return;

				final List< TileInfo > tilesWithinCell = new ArrayList<>();
				for ( final Integer tileIndex : tileIndexesWithinCell )
					tilesWithinCell.add( broadcastedTilesMap.value().get( tileIndex ) );

				final FusionMode fusionMode;
				if ( args.blending() )
					fusionMode = FusionMode.BLENDING;
				else if ( args.maxIntensity() )
					fusionMode = FusionMode.MAX_INTENSITY;
				else
					fusionMode = FusionMode.MAX_MIN_DISTANCE;

				final ImagePlusImg< T, ? > outImg = FusionPerformer.fuseTilesWithinCell(
						fusionMode,
						tilesWithinCell,
						biggerCellBox,
						broadcastedFlatfieldCorrection.value(),
						broadcastedPairwiseConnectionsMap.value()
					);

				final long[] biggerCellOffsetCoordinates = new long[ biggerCellBox.numDimensions() ];
				for ( int d = 0; d < biggerCellOffsetCoordinates.length; d++ )
					biggerCellOffsetCoordinates[ d ] = biggerCellBox.min( d ) - offset[ d ];

				final long[] biggerCellGridPosition = new long[ biggerCell.numDimensions() ];
				final CellGrid cellGrid = new CellGrid( dimensions, cellSize );
				cellGrid.getCellPosition( biggerCellOffsetCoordinates, biggerCellGridPosition );

<<<<<<< HEAD
				final DataProvider dataProviderLocal = job.getDataProvider();
				final ImagePlusImg< T, ? > outImg = FusionPerformer.fuseTilesWithinCell(
						dataProviderLocal,
						job.getArgs().blending() ? FusionMode.BLENDING : FusionMode.MAX_MIN_DISTANCE,
						tilesWithinCell,
						biggerCellBox,
						broadcastedFlatfieldCorrection.value(),
						broadcastedPairwiseConnectionsMap.value()
					);
				final N5Writer n5Local = dataProviderLocal.createN5Writer( URI.create( n5ExportPath ) );
				N5Utils.saveBlock( outImg, n5Local, fullScaleOutputPath, biggerCellGridPosition );
=======
				final long[] biggerCellGridOffsetPosition = new long[ biggerCellGridPosition.length ];
				for ( int d = 0; d < gridOffset.length; ++d )
					biggerCellGridOffsetPosition[ d ] = biggerCellGridPosition[ d ] - gridOffset[ d ];

				final N5Writer n5Local = N5.openFSWriter( baseExportPath );
				N5Utils.saveBlock( outImg, n5Local, fullScaleOutputPath, biggerCellGridOffsetPosition );
>>>>>>> bd6eab6a
			}
		);

		broadcastedTilesMap.destroy();
		broadcastedTransformedTilesBoundingBoxes.destroy();
	}

	private Map< Integer, Set< Integer > > getPairwiseConnectionsMap( final String channelPath ) throws PipelineExecutionException
	{
		if ( !args.exportOverlaps() )
			return null;

		final DataProvider dataProvider = job.getDataProvider();
		final Map< Integer, Set< Integer > > pairwiseConnectionsMap = new HashMap<>();
		try
		{
			final String pairwiseShiftsPath = PathResolver.get( PathResolver.getParent( channelPath ), "pairwise-stitched.json" );
			final List< SerializablePairWiseStitchingResult[] > pairwiseShifts = TileInfoJSONProvider.loadPairwiseShiftsMulti( dataProvider.getJsonReader( URI.create( pairwiseShiftsPath ) ) );
			for ( final SerializablePairWiseStitchingResult[] pairwiseShiftMulti : pairwiseShifts )
			{
				final SerializablePairWiseStitchingResult pairwiseShift = pairwiseShiftMulti[ 0 ];
				if ( pairwiseShift.getIsValidOverlap() )
				{
					final TileInfo[] pairArr = pairwiseShift.getTilePair().toArray();
					for ( int i = 0; i < 2; ++i )
					{
						if ( !pairwiseConnectionsMap.containsKey( pairArr[ i ].getIndex() ) )
							pairwiseConnectionsMap.put( pairArr[ i ].getIndex(), new HashSet<>() );
						pairwiseConnectionsMap.get( pairArr[ i ].getIndex() ).add( pairArr[ ( i + 1 ) % 2 ].getIndex() );
					}
				}
			}
		}
		catch ( final IOException e )
		{
			throw new PipelineExecutionException( "--overlaps mode is requested but pairwise-stitched.json file is not available", e );
		}

		return pairwiseConnectionsMap;
	}
}<|MERGE_RESOLUTION|>--- conflicted
+++ resolved
@@ -1,35 +1,30 @@
 package org.janelia.stitching;
 
 import java.io.IOException;
-<<<<<<< HEAD
 import java.net.URI;
-=======
-import java.nio.file.Files;
-import java.nio.file.Paths;
 import java.util.ArrayList;
->>>>>>> bd6eab6a
 import java.util.Arrays;
 import java.util.HashMap;
 import java.util.HashSet;
 import java.util.List;
 import java.util.Map;
 import java.util.Set;
+import java.util.TreeMap;
 
 import org.apache.spark.api.java.JavaSparkContext;
 import org.apache.spark.broadcast.Broadcast;
 import org.janelia.dataaccess.CloudURI;
 import org.janelia.dataaccess.DataProvider;
 import org.janelia.dataaccess.DataProviderFactory;
-import org.janelia.dataaccess.DataProviderType;
 import org.janelia.dataaccess.PathResolver;
 import org.janelia.flatfield.FlatfieldCorrection;
 import org.janelia.saalfeldlab.n5.CompressionType;
 import org.janelia.saalfeldlab.n5.N5Writer;
+import org.janelia.saalfeldlab.n5.bdv.DataAccessType;
 import org.janelia.saalfeldlab.n5.bdv.N5ExportMetadata;
 import org.janelia.saalfeldlab.n5.bdv.N5ExportMetadataWriter;
 import org.janelia.saalfeldlab.n5.imglib2.N5Utils;
 import org.janelia.saalfeldlab.n5.spark.N5DownsamplingSpark;
-import org.janelia.stitching.FusionPerformer.FusionMode;
 import org.janelia.util.Conversions;
 
 import mpicbg.spim.data.sequence.FinalVoxelDimensions;
@@ -57,6 +52,8 @@
 
 	private static final int MAX_PARTITIONS = 15000;
 
+	final TreeMap< Integer, long[] > levelToImageDimensions = new TreeMap<>(), levelToCellSize = new TreeMap<>();
+
 	double[] normalizedVoxelDimensions;
 
 	Broadcast< Map< Integer, Set< Integer > > > broadcastedPairwiseConnectionsMap;
@@ -81,19 +78,18 @@
 	// TODO: add comprehensive support for 4D images where multiple channels are encoded as the 4th dimension
 	private void runImpl() throws PipelineExecutionException, IOException
 	{
-		final String overlapsPathSuffix = args.exportOverlaps() ? "-overlaps" : "";
+		for ( int channel = 0; channel < job.getChannels(); channel++ )
+			TileOperations.translateTilesToOriginReal( job.getTiles( channel ) );
+
+		final String overlapsPathSuffix = job.getArgs().exportOverlaps() ? "-overlaps" : "";
 
 		final DataProvider dataProvider = job.getDataProvider();
-		final DataProviderType dataProviderType = dataProvider.getType();
+		final DataAccessType dataAccessType = dataProvider.getType();
 
 		// determine the best location for storing the export files (near the tile configurations by default)
 		// for cloud backends, the export is stored in a separate bucket to be compatible with n5-viewer
 		String baseExportPath = null;
-<<<<<<< HEAD
-		if ( dataProviderType == DataProviderType.FILESYSTEM )
-=======
-		for ( final String inputFilePath : args.inputTileConfigurations() )
->>>>>>> bd6eab6a
+		if ( dataAccessType == DataAccessType.FILESYSTEM )
 		{
 			for ( final String inputFilePath : job.getArgs().inputTileConfigurations() )
 			{
@@ -126,19 +122,12 @@
 				}
 			}
 			final String exportBucket = baseExportPath + "-export-n5" + overlapsPathSuffix;
-			baseExportPath = DataProviderFactory.createBucketUri( dataProviderType, exportBucket ).toString();
-		}
-
-<<<<<<< HEAD
+			baseExportPath = DataProviderFactory.createBucketUri( dataAccessType, exportBucket ).toString();
+		}
+
 		// FIXME: allow it for now
 //		if ( Files.exists( Paths.get( baseExportPath ) ) )
 //			throw new PipelineExecutionException( "Export path already exists: " + baseExportPath );
-=======
-		baseExportPath = Paths.get( baseExportPath, "export.n5" ).toString();
-
-		if ( Files.exists( Paths.get( baseExportPath ) ) )
-			throw new PipelineExecutionException( "Export path already exists: " + baseExportPath );
->>>>>>> bd6eab6a
 
 		final String n5ExportPath = baseExportPath;
 		final N5Writer n5 = dataProvider.createN5Writer( URI.create( n5ExportPath ), N5ExportMetadata.getGsonBuilder() );
@@ -155,7 +144,7 @@
 			final int channel = ch;
 			System.out.println( "Processing channel #" + channel );
 
-			final String absoluteChannelPath = args.inputTileConfigurations().get( channel );
+			final String absoluteChannelPath = job.getArgs().inputTileConfigurations().get( channel );
 			final String absoluteChannelPathNoExt = absoluteChannelPath.lastIndexOf( '.' ) != -1 ? absoluteChannelPath.substring( 0, absoluteChannelPath.lastIndexOf( '.' ) ) : absoluteChannelPath;
 
 			n5.createGroup( N5ExportMetadata.getChannelGroupPath( channel ) );
@@ -169,15 +158,9 @@
 			// prepare flatfield correction images
 			// use it as a folder with the input file's name
 			final RandomAccessiblePairNullable< U, U >  flatfieldCorrection = FlatfieldCorrection.loadCorrectionImages(
-<<<<<<< HEAD
 					dataProvider,
 					absoluteChannelPathNoExt,
 					job.getDimensionality()
-=======
-					absoluteChannelPathNoExt + "-flatfield/S.tif",
-					absoluteChannelPathNoExt + "-flatfield/T.tif",
-					numDimensions
->>>>>>> bd6eab6a
 				);
 			if ( flatfieldCorrection != null )
 				System.out.println( "[Flatfield correction] Broadcasting flatfield correction images" );
@@ -190,25 +173,18 @@
 			if ( !n5.datasetExists( fullScaleOutputPath ) )
 				fuse( n5ExportPath, fullScaleOutputPath, job.getTiles( channel ) );
 
-			broadcastedPairwiseConnectionsMap.destroy();
-			broadcastedFlatfieldCorrection.destroy();
-
 			// Generate lower scale levels
 			// FIXME: remove. But it saves time for now
 			if ( !n5.datasetExists( N5ExportMetadata.getScaleLevelDatasetPath( channel, 1 ) ) )
-<<<<<<< HEAD
 				downsamplingFactors = N5DownsamplingSpark.downsampleIsotropic(
 						sparkContext,
-						() -> DataProviderFactory.createByType( dataProviderType ).createN5Writer( URI.create( n5ExportPath ) ),
+						() -> DataProviderFactory.createByType( dataAccessType ).createN5Writer( URI.create( n5ExportPath ) ),
 						fullScaleOutputPath,
 						new FinalVoxelDimensions( "um", voxelDimensions )
 					);
 
 			broadcastedPairwiseConnectionsMap.destroy();
 			broadcastedFlatfieldCorrection.destroy();
-=======
-				downsamplingFactors = N5DownsamplingSpark.downsampleIsotropic( sparkContext, baseExportPath, fullScaleOutputPath, new FinalVoxelDimensions( "um", voxelDimensions ) );
->>>>>>> bd6eab6a
 		}
 
 		System.out.println( "All channels have been exported" );
@@ -225,9 +201,9 @@
 
 	private int[] getOptimalCellSize()
 	{
-		final int[] cellSize = new int[ numDimensions ];
-		for ( int d = 0; d < cellSize.length; d++ )
-			cellSize[ d ] = ( int ) Math.round( args.fusionCellSize() / normalizedVoxelDimensions[ d ] );
+		final int[] cellSize = new int[ job.getDimensionality() ];
+		for ( int d = 0; d < job.getDimensionality(); d++ )
+			cellSize[ d ] = ( int ) Math.round( job.getArgs().fusionCellSize() / normalizedVoxelDimensions[ d ] );
 		return cellSize;
 	}
 
@@ -243,9 +219,18 @@
 
 		final Interval fullBoundingBox = TileOperations.getCollectionBoundaries( transformedTilesBoundingBoxes.values() );
 		final long[] offset = Intervals.minAsLongArray( fullBoundingBox );
-		final Interval roi = ( args.minCoord() != null && args.maxCoord() != null ) ? new FinalInterval( args.minCoord(), args.maxCoord() ) : null;
+		final Interval roi = ( job.getArgs().minCoord() != null && job.getArgs().maxCoord() != null ) ? new FinalInterval( job.getArgs().minCoord(), job.getArgs().maxCoord() ) : null;
 		final Interval boundingBox = roi != null ? IntervalsHelper.translate( roi, offset ) : fullBoundingBox;
 		final long[] dimensions = Intervals.dimensionsAsLongArray( boundingBox );
+
+		final N5Writer n5 = dataProvider.createN5Writer( URI.create( n5ExportPath ) );
+		n5.createDataset(
+				fullScaleOutputPath,
+				dimensions,
+				cellSize,
+				N5Utils.dataType( ( T ) tiles[ 0 ].getType().getType() ),
+				CompressionType.GZIP
+			);
 
 		// use the size of the tile as a bigger cell to minimize the number of loads for each image
 		final int[] biggerCellSize = new int[ cellSize.length ];
@@ -254,30 +239,22 @@
 
 		final List< TileInfo > biggerCells = TileOperations.divideSpace( boundingBox, new FinalDimensions( biggerCellSize ) );
 
-		final N5Writer n5 = dataProvider.createN5Writer( URI.create( n5ExportPath ) );
-		n5.createDataset(
-				fullScaleOutputPath,
-				Intervals.dimensionsAsLongArray( boundingBox ),
-				cellSize,
-				N5Utils.dataType( ( T ) tiles[ 0 ].getType().getType() ),
-				CompressionType.GZIP
-			);
-
 		// get cell grid coordinates to know the offset
 		final List< long[] > gridCoords = sparkContext.parallelize( biggerCells, Math.min( biggerCells.size(), MAX_PARTITIONS ) ).map( biggerCell ->
-		{
-			final Boundaries biggerCellBox = biggerCell.getBoundaries();
-
-			final long[] biggerCellOffsetCoordinates = new long[ biggerCellBox.numDimensions() ];
-			for ( int d = 0; d < biggerCellOffsetCoordinates.length; d++ )
-				biggerCellOffsetCoordinates[ d ] = biggerCellBox.min( d ) - offset[ d ];
-
-			final long[] biggerCellGridPosition = new long[ biggerCell.numDimensions() ];
-			final CellGrid cellGrid = new CellGrid( dimensions, cellSize );
-			cellGrid.getCellPosition( biggerCellOffsetCoordinates, biggerCellGridPosition );
-
-			return biggerCellGridPosition;
-		} ).collect();
+				{
+					final Boundaries biggerCellBox = biggerCell.getBoundaries();
+
+					final long[] biggerCellOffsetCoordinates = new long[ biggerCellBox.numDimensions() ];
+					for ( int d = 0; d < biggerCellOffsetCoordinates.length; d++ )
+						biggerCellOffsetCoordinates[ d ] = biggerCellBox.min( d ) - offset[ d ];
+
+					final long[] biggerCellGridPosition = new long[ biggerCell.numDimensions() ];
+					final CellGrid cellGrid = new CellGrid( dimensions, cellSize );
+					cellGrid.getCellPosition( biggerCellOffsetCoordinates, biggerCellGridPosition );
+
+					return biggerCellGridPosition;
+				}
+			).collect();
 		final long[] gridOffset = new long[ biggerCellSize.length ];
 		Arrays.fill( gridOffset, Long.MAX_VALUE );
 		for ( final long[] gridCoord : gridCoords )
@@ -303,22 +280,6 @@
 				for ( final Integer tileIndex : tileIndexesWithinCell )
 					tilesWithinCell.add( broadcastedTilesMap.value().get( tileIndex ) );
 
-				final FusionMode fusionMode;
-				if ( args.blending() )
-					fusionMode = FusionMode.BLENDING;
-				else if ( args.maxIntensity() )
-					fusionMode = FusionMode.MAX_INTENSITY;
-				else
-					fusionMode = FusionMode.MAX_MIN_DISTANCE;
-
-				final ImagePlusImg< T, ? > outImg = FusionPerformer.fuseTilesWithinCell(
-						fusionMode,
-						tilesWithinCell,
-						biggerCellBox,
-						broadcastedFlatfieldCorrection.value(),
-						broadcastedPairwiseConnectionsMap.value()
-					);
-
 				final long[] biggerCellOffsetCoordinates = new long[ biggerCellBox.numDimensions() ];
 				for ( int d = 0; d < biggerCellOffsetCoordinates.length; d++ )
 					biggerCellOffsetCoordinates[ d ] = biggerCellBox.min( d ) - offset[ d ];
@@ -327,26 +288,21 @@
 				final CellGrid cellGrid = new CellGrid( dimensions, cellSize );
 				cellGrid.getCellPosition( biggerCellOffsetCoordinates, biggerCellGridPosition );
 
-<<<<<<< HEAD
+				final long[] biggerCellGridOffsetPosition = new long[ biggerCellGridPosition.length ];
+				for ( int d = 0; d < gridOffset.length; ++d )
+					biggerCellGridOffsetPosition[ d ] = biggerCellGridPosition[ d ] - gridOffset[ d ];
+
 				final DataProvider dataProviderLocal = job.getDataProvider();
 				final ImagePlusImg< T, ? > outImg = FusionPerformer.fuseTilesWithinCell(
 						dataProviderLocal,
-						job.getArgs().blending() ? FusionMode.BLENDING : FusionMode.MAX_MIN_DISTANCE,
+						job.getArgs().fusionMode(),
 						tilesWithinCell,
 						biggerCellBox,
 						broadcastedFlatfieldCorrection.value(),
 						broadcastedPairwiseConnectionsMap.value()
 					);
 				final N5Writer n5Local = dataProviderLocal.createN5Writer( URI.create( n5ExportPath ) );
-				N5Utils.saveBlock( outImg, n5Local, fullScaleOutputPath, biggerCellGridPosition );
-=======
-				final long[] biggerCellGridOffsetPosition = new long[ biggerCellGridPosition.length ];
-				for ( int d = 0; d < gridOffset.length; ++d )
-					biggerCellGridOffsetPosition[ d ] = biggerCellGridPosition[ d ] - gridOffset[ d ];
-
-				final N5Writer n5Local = N5.openFSWriter( baseExportPath );
 				N5Utils.saveBlock( outImg, n5Local, fullScaleOutputPath, biggerCellGridOffsetPosition );
->>>>>>> bd6eab6a
 			}
 		);
 
@@ -356,7 +312,7 @@
 
 	private Map< Integer, Set< Integer > > getPairwiseConnectionsMap( final String channelPath ) throws PipelineExecutionException
 	{
-		if ( !args.exportOverlaps() )
+		if ( !job.getArgs().exportOverlaps() )
 			return null;
 
 		final DataProvider dataProvider = job.getDataProvider();
