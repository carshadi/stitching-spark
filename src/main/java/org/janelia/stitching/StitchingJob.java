--- conflicted
+++ resolved
@@ -1,37 +1,23 @@
 package org.janelia.stitching;
 
 import java.io.File;
-<<<<<<< HEAD
-import java.io.IOException;
-import java.io.ObjectInputStream;
-import java.io.ObjectOutputStream;
 import java.io.Serializable;
 import java.net.URI;
-=======
->>>>>>> bd6eab6a
 import java.util.ArrayList;
 import java.util.EnumSet;
 import java.util.List;
 
-<<<<<<< HEAD
-import org.apache.commons.io.IOUtils;
 import org.janelia.dataaccess.DataProvider;
 import org.janelia.dataaccess.DataProviderFactory;
-import org.janelia.dataaccess.DataProviderType;
+import org.janelia.saalfeldlab.n5.bdv.DataAccessType;
 
-import com.google.gson.Gson;
-
-import mpicbg.stitching.StitchingParameters;
-
-=======
->>>>>>> bd6eab6a
 /**
  * Represents input parameters and customizations for tweaking the stitching/fusing procedure.
  *
  * @author Igor Pisarev
  */
 
-public class StitchingJob {
+public class StitchingJob implements Serializable {
 
 	public enum PipelineStep
 	{
@@ -46,7 +32,7 @@
 	private static final long serialVersionUID = 2619120742300093982L;
 
 	private transient DataProvider dataProvider;
-	private final DataProviderType dataProviderType;
+	private final DataAccessType dataAccessType;
 
 	private final EnumSet< PipelineStep > pipeline;
 	private StitchingArguments args;
@@ -63,7 +49,7 @@
 		this.args = args;
 
 		dataProvider = DataProviderFactory.createByURI( URI.create( args.inputTileConfigurations().get( 0 ) ) );
-		dataProviderType = dataProvider.getType();
+		dataAccessType = dataProvider.getType();
 
 		pipeline = setUpPipeline( args );
 
@@ -95,7 +81,7 @@
 	public synchronized DataProvider getDataProvider()
 	{
 		if ( dataProvider == null )
-			dataProvider = DataProviderFactory.createByType( dataProviderType );
+			dataProvider = DataProviderFactory.createByType( dataAccessType );
 		return dataProvider;
 	}
 
