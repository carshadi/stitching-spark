package org.janelia.stitching;

import java.io.File;
import java.util.ArrayList;
import java.util.Arrays;
import java.util.Iterator;
import java.util.List;
import java.util.TreeMap;
import java.util.regex.Matcher;
import java.util.regex.Pattern;

import org.janelia.dataaccess.PathResolver;
import org.janelia.util.Conversions;

import ij.IJ;
import ij.ImagePlus;
import mpicbg.stitching.ImageCollectionElement;
import net.imglib2.exception.ImgLibException;
import net.imglib2.img.Img;
import net.imglib2.img.display.imagej.ImageJFunctions;
import net.imglib2.img.imageplus.ImagePlusImg;
import net.imglib2.type.numeric.NumericType;
import net.imglib2.util.Pair;
import net.imglib2.util.ValuePair;

/**
 * Provides some useful methods for working with file paths
 *
 * @author Igor Pisarev
 */

public class Utils {

	public static String addFilenameSuffix( final String filename, final String suffix )
	{
		int lastDotIndex = filename.lastIndexOf( "." );
		if ( lastDotIndex == -1 )
			lastDotIndex = filename.length();

		final StringBuilder ret = new StringBuilder( filename );
		ret.insert( lastDotIndex, suffix );
		return ret.toString();
	}

	public static String removeFilenameSuffix( final String filename, final String suffix )
	{
		final int suffixIndex = filename.lastIndexOf( suffix );
		if ( suffixIndex == -1 )
			return filename;

		int lastDotIndex = filename.lastIndexOf( "." );
		if ( lastDotIndex == -1 )
			lastDotIndex = filename.length();

		if ( suffixIndex + suffix.length() != lastDotIndex )
			return filename; // not a suffix

		final StringBuilder ret = new StringBuilder( filename );
		ret.delete( suffixIndex, lastDotIndex );
		return ret.toString();
	}

<<<<<<< HEAD
	public static ImageCollectionElement createElement( final StitchingJob job, final TileInfo tile ) throws Exception
	{
		final ImageCollectionElement e = new ImageCollectionElement( new File( tile.getFilePath() ), tile.getIndex() );
=======
	public static String getAbsoluteImagePath( final StitchingJob job, final TileInfo tile )
	{
		String filePath = tile.getFilePath();
		if ( !Paths.get( filePath ).isAbsolute() )
			filePath = Paths.get( job.getBaseFolder(), filePath ).toString();
		return filePath;
	}

	public static ImageCollectionElement createElementTranslationModel( final TileInfo tile ) throws Exception
	{
		final File file = new File( tile.getFilePath() );
		final ImageCollectionElement e = new ImageCollectionElement( file, tile.getIndex() );
>>>>>>> bd6eab6a
		e.setOffset( Conversions.toFloatArray( tile.getPosition() ) );
		e.setDimensionality( tile.numDimensions() );
		e.setModel( TileModelFactory.createOffsetModel( tile ) );
		return e;
	}

	public static ImageCollectionElement createElementAffineModel( final TileInfo tile ) throws Exception
	{
		final File file = new File( tile.getFilePath() );
		final ImageCollectionElement e = new ImageCollectionElement( file, tile.getIndex() );
		e.setOffset( Conversions.toFloatArray( tile.getPosition() ) );
		e.setDimensionality( tile.numDimensions() );
		e.setModel( TileModelFactory.createAffineModel( tile ) );
		return e;
	}

	public static void workaroundImagePlusNSlices( final ImagePlus imp )
	{
		final int[] possible3rdDim = new int[] { imp.getNChannels(), imp.getNSlices(), imp.getNFrames() };
		Arrays.sort( possible3rdDim );
		if ( possible3rdDim[ 0 ] * possible3rdDim[ 1 ] == 1 )
			imp.setDimensions( 1, possible3rdDim[ 2 ], 1 );
	}
	public static int[] getImagePlusDimensions( final ImagePlus imp )
	{
		final int[] dim3 = new int[] { imp.getNChannels(), imp.getNSlices(), imp.getNFrames() };
		Arrays.sort( dim3 );
		if ( dim3[ dim3.length - 1 ] == 1 )
			return new int[] { imp.getWidth(), imp.getHeight() };
		return new int[] { imp.getWidth(), imp.getHeight(), dim3[ dim3.length - 1 ] };
	}

	public static ImageType getImageType( final List< TileInfo > tiles )
	{
		ImageType imageType = null;
		for ( final TileInfo tile : tiles )
		{
			if ( imageType == null )
				imageType = tile.getType();
			else if ( imageType != tile.getType() )
				return null;
		}
		return imageType;
	}

	public static < T extends NumericType< T > > void saveTileImageToFile( final TileInfo tile, final Img< T > img ) throws ImgLibException
	{
		final ImagePlus imp = ( img instanceof ImagePlusImg ? ((ImagePlusImg)img).getImagePlus() : ImageJFunctions.wrap( img, "" ) );
		Utils.workaroundImagePlusNSlices( imp );
		tile.setType( ImageType.valueOf( imp.getType() ) );
		IJ.saveAsTiff( imp, tile.getFilePath() );
		imp.close();
	}

	public static TreeMap< Integer, TileInfo > createTilesMap( final TileInfo[] tiles )
	{
		final TreeMap< Integer, TileInfo > tilesMap = new TreeMap<>();
		for ( final TileInfo tile : tiles )
			tilesMap.put( tile.getIndex(), tile );
		return tilesMap;
	}
	public static TreeMap< Integer, TileInfo > createTilesMap( final List< SerializablePairWiseStitchingResult > shifts, final boolean onlyValid )
	{
		final TreeMap< Integer, TileInfo > tilesMap = new TreeMap<>();
		for ( final SerializablePairWiseStitchingResult shift : shifts )
			for ( final TileInfo tile : shift.getTilePair().toArray() )
				if ( !onlyValid || shift.getIsValidOverlap() )
					tilesMap.put( tile.getIndex(), tile );
		return tilesMap;
	}
	public static TreeMap< Integer, TileInfo > createTilesMapMulti( final List< SerializablePairWiseStitchingResult[] > shiftsMulti, final boolean onlyValid )
	{
		final TreeMap< Integer, TileInfo > tilesMap = new TreeMap<>();
		for ( final SerializablePairWiseStitchingResult[] shiftMulti : shiftsMulti )
		{
			boolean isValidOverlap = true;
			if ( onlyValid )
				for ( final SerializablePairWiseStitchingResult shift: shiftMulti )
					if ( !shift.getIsValidOverlap() )
						isValidOverlap = false;

			if ( isValidOverlap )
				for ( final TileInfo tile : shiftMulti[ 0 ].getTilePair().toArray() )
					tilesMap.put( tile.getIndex(), tile );
		}
		return tilesMap;
	}
	public static TreeMap< Integer, TreeMap< Integer, SerializablePairWiseStitchingResult > > createPairwiseShiftsMap( final List< SerializablePairWiseStitchingResult > shifts, final boolean onlyValid )
	{
		final TreeMap< Integer, TreeMap< Integer, SerializablePairWiseStitchingResult > > shiftsMap = new TreeMap<>();
		for ( final SerializablePairWiseStitchingResult shift : shifts )
		{
			if ( !onlyValid || shift.getIsValidOverlap() )
			{
				final int ind1 = Math.min( shift.getTilePair().getA().getIndex(), shift.getTilePair().getB().getIndex() );
				final int ind2 = Math.max( shift.getTilePair().getA().getIndex(), shift.getTilePair().getB().getIndex() );

				if ( !shiftsMap.containsKey( ind1 ) )
					shiftsMap.put( ind1, new TreeMap<>() );

				shiftsMap.get( ind1 ).put( ind2, shift );
			}
		}
		return shiftsMap;
	}
	public static TreeMap< Integer, TreeMap< Integer, SerializablePairWiseStitchingResult[] > > createPairwiseShiftsMultiMap( final List< SerializablePairWiseStitchingResult[] > shiftsMulti, final boolean onlyValid )
	{
		final TreeMap< Integer, TreeMap< Integer, SerializablePairWiseStitchingResult[] > > shiftsMultiMap = new TreeMap<>();
		for ( final SerializablePairWiseStitchingResult[] shiftMulti : shiftsMulti )
		{
			boolean isValidOverlap = true;
			if ( onlyValid )
				for ( final SerializablePairWiseStitchingResult shift: shiftMulti )
					if ( !shift.getIsValidOverlap() )
						isValidOverlap = false;

			if ( isValidOverlap )
			{
				final int ind1 = Math.min( shiftMulti[ 0 ].getTilePair().getA().getIndex(), shiftMulti[ 0 ].getTilePair().getB().getIndex() );
				final int ind2 = Math.max( shiftMulti[ 0 ].getTilePair().getA().getIndex(), shiftMulti[ 0 ].getTilePair().getB().getIndex() );

				if ( !shiftsMultiMap.containsKey( ind1 ) )
					shiftsMultiMap.put( ind1, new TreeMap<>() );

				shiftsMultiMap.get( ind1 ).put( ind2, shiftMulti );
			}
		}
		return shiftsMultiMap;
	}


	public static int[] getTileCoordinates( final TileInfo tile ) throws Exception
	{
		return getTileCoordinates( PathResolver.getFileName( tile.getFilePath() ) );
	}
	public static int[] getTileCoordinates( final String filename ) throws Exception
	{
		final String coordsPatternStr = ".*(\\d{3})x_(\\d{3})y_(\\d{3})z.*";
		final Pattern coordsPattern = Pattern.compile( coordsPatternStr );
		final Matcher matcher = coordsPattern.matcher( filename );
		if ( !matcher.find() )
			throw new Exception( "Can't parse coordinates" );

		// don't forget to swap X and Y axes
		final int[] coordinates = new int[]
				{
					Integer.parseInt( matcher.group( 2 ) ),
					Integer.parseInt( matcher.group( 1 ) ),
					Integer.parseInt( matcher.group( 3 ) )
				};
		return coordinates;
	}
	public static String getTileCoordinatesString( final TileInfo tile ) throws Exception
	{
		return getTileCoordinatesString( PathResolver.getFileName( tile.getFilePath() ) );
	}
	public static String getTileCoordinatesString( final String filename ) throws Exception
	{
		final String coordsPatternStr = ".*(\\d{3}x_\\d{3}y_\\d{3}z).*";
		final Pattern coordsPattern = Pattern.compile( coordsPatternStr );
		final Matcher matcher = coordsPattern.matcher( filename );
		if ( !matcher.find() )
			throw new Exception( "Can't parse coordinates" );
		return matcher.group( 1 );
	}
	public static List< Pair< TileInfo, int[] > > getTilesCoordinates( final TileInfo[] tiles ) throws Exception
	{
		final List< Pair< TileInfo, int[] > > tileCoordinates = new ArrayList<>();
		for ( final TileInfo tile : tiles )
			tileCoordinates.add( new ValuePair<>( tile, getTileCoordinates( tile ) ) );
		return tileCoordinates;
	}
	public static TreeMap< Integer, int[] > getTilesCoordinatesMap( final TileInfo[] tiles ) throws Exception
	{
		final TreeMap< Integer, int[] > coordinatesMap = new TreeMap<>();
		for ( final TileInfo tile : tiles )
			coordinatesMap.put( tile.getIndex(), getTileCoordinates( tile ) );
		return coordinatesMap;
	}

	public static long getTileTimestamp( final TileInfo tile ) throws Exception
	{
		return getTileTimestamp( PathResolver.getFileName( tile.getFilePath() ) );
	}
	public static long getTileTimestamp( final String filename ) throws Exception
	{
		final String timePatternStr = ".*_(\\d*)msecAbs.*";
		final Pattern timePattern = Pattern.compile( timePatternStr );
		final Matcher matcher = timePattern.matcher( filename );
		if ( !matcher.find() )
			throw new Exception( "Can't parse timestamp" );

		final long timestamp = Long.parseLong( matcher.group( 1 ) );
		return timestamp;
	}
	public static List< Pair< TileInfo, Long > > getTilesTimestamps( final TileInfo[] tiles ) throws Exception
	{
		final List< Pair< TileInfo, Long > > tileTimestamps = new ArrayList<>();
		for ( final TileInfo tile : tiles )
			tileTimestamps.add( new ValuePair<>( tile, getTileTimestamp( tile ) ) );
		return tileTimestamps;
	}
	public static TreeMap< Integer, Long > getTilesTimestampsMap( final TileInfo[] tiles ) throws Exception
	{
		final TreeMap< Integer, Long > timestampsMap = new TreeMap<>();
		for ( final TileInfo tile : tiles )
			timestampsMap.put( tile.getIndex(), getTileTimestamp( tile ) );
		return timestampsMap;
	}

	public static List< TileInfo > sortTilesByTimestamp( final TileInfo[] tiles ) throws Exception
	{
		final List< Pair< TileInfo, Long > > tileTimestamps = getTilesTimestamps( tiles );

		final TreeMap< Long, List< TileInfo > > timestampToTiles = new TreeMap<>();
		for ( final Pair< TileInfo, Long > tileTimestamp : tileTimestamps )
		{
			if ( !timestampToTiles.containsKey( tileTimestamp.getB() ) )
				timestampToTiles.put( tileTimestamp.getB(), new ArrayList<>() );
			timestampToTiles.get( tileTimestamp.getB() ).add( tileTimestamp.getA() );
		}

		final List< TileInfo > tilesSortedByTimestamp = new ArrayList<>();
		for ( final List< TileInfo > timestampTiles : timestampToTiles.values() )
			tilesSortedByTimestamp.addAll( timestampTiles );

		return tilesSortedByTimestamp;
	}


	public static double[] normalizeVoxelDimensions( final double[] voxelDimensions )
	{
		final double[] normalizedVoxelDimensions = new double[ voxelDimensions.length ];
		double voxelDimensionsMinValue = Double.MAX_VALUE;
		for ( int d = 0; d < normalizedVoxelDimensions.length; d++ )
			voxelDimensionsMinValue = Math.min( voxelDimensions[ d ], voxelDimensionsMinValue );
		for ( int d = 0; d < normalizedVoxelDimensions.length; d++ )
			normalizedVoxelDimensions[ d ] = voxelDimensions[ d ] / voxelDimensionsMinValue;
		return normalizedVoxelDimensions;
	}


	// Implementation of Scala's grouped(N)
	public static < T > Iterable< List< T > > grouped( final Iterator< T > iter, final int groupSize )
	{
		final List< List< T > > groups = new ArrayList<>();
		List< T > group = new ArrayList<>();
		while ( iter.hasNext() )
		{
			group.add( iter.next() );
			if ( group.size() == groupSize )
			{
				groups.add( group );
				group = new ArrayList<>();
			}
		}
		if ( !group.isEmpty() )
			groups.add( group );
		return groups;
	}
}<|MERGE_RESOLUTION|>--- conflicted
+++ resolved
@@ -60,24 +60,10 @@
 		return ret.toString();
 	}
 
-<<<<<<< HEAD
-	public static ImageCollectionElement createElement( final StitchingJob job, final TileInfo tile ) throws Exception
-	{
-		final ImageCollectionElement e = new ImageCollectionElement( new File( tile.getFilePath() ), tile.getIndex() );
-=======
-	public static String getAbsoluteImagePath( final StitchingJob job, final TileInfo tile )
-	{
-		String filePath = tile.getFilePath();
-		if ( !Paths.get( filePath ).isAbsolute() )
-			filePath = Paths.get( job.getBaseFolder(), filePath ).toString();
-		return filePath;
-	}
-
 	public static ImageCollectionElement createElementTranslationModel( final TileInfo tile ) throws Exception
 	{
 		final File file = new File( tile.getFilePath() );
 		final ImageCollectionElement e = new ImageCollectionElement( file, tile.getIndex() );
->>>>>>> bd6eab6a
 		e.setOffset( Conversions.toFloatArray( tile.getPosition() ) );
 		e.setDimensionality( tile.numDimensions() );
 		e.setModel( TileModelFactory.createOffsetModel( tile ) );
